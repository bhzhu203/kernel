/*
 * This file is part of wl1271
 *
 * Copyright (C) 2009 Nokia Corporation
 *
 * Contact: Luciano Coelho <luciano.coelho@nokia.com>
 *
 * This program is free software; you can redistribute it and/or
 * modify it under the terms of the GNU General Public License
 * version 2 as published by the Free Software Foundation.
 *
 * This program is distributed in the hope that it will be useful, but
 * WITHOUT ANY WARRANTY; without even the implied warranty of
 * MERCHANTABILITY or FITNESS FOR A PARTICULAR PURPOSE.  See the GNU
 * General Public License for more details.
 *
 * You should have received a copy of the GNU General Public License
 * along with this program; if not, write to the Free Software
 * Foundation, Inc., 51 Franklin St, Fifth Floor, Boston, MA
 * 02110-1301 USA
 *
 */

#include <linux/kernel.h>
#include <linux/module.h>
#include <linux/etherdevice.h>

#include "wl12xx.h"
#include "io.h"
#include "reg.h"
#include "ps.h"
#include "tx.h"
#include "event.h"

static int wl1271_set_default_wep_key(struct wl1271 *wl, u8 id)
{
	int ret;
	bool is_ap = (wl->bss_type == BSS_TYPE_AP_BSS);

	if (is_ap)
		ret = wl12xx_cmd_set_default_wep_key(wl, id,
						     wl->ap_bcast_hlid);
	else
		ret = wl12xx_cmd_set_default_wep_key(wl, id, wl->sta_hlid);

	if (ret < 0)
		return ret;

	wl1271_debug(DEBUG_CRYPT, "default wep key idx: %d", (int)id);
	return 0;
}

static int wl1271_alloc_tx_id(struct wl1271 *wl, struct sk_buff *skb)
{
	int id;

	id = find_first_zero_bit(wl->tx_frames_map, ACX_TX_DESCRIPTORS);
	if (id >= ACX_TX_DESCRIPTORS)
		return -EBUSY;

	__set_bit(id, wl->tx_frames_map);
	wl->tx_frames[id] = skb;
	wl->tx_frames_cnt++;
	return id;
}

static void wl1271_free_tx_id(struct wl1271 *wl, int id)
{
	if (__test_and_clear_bit(id, wl->tx_frames_map)) {
		if (unlikely(wl->tx_frames_cnt == ACX_TX_DESCRIPTORS))
			clear_bit(WL1271_FLAG_FW_TX_BUSY, &wl->flags);

		wl->tx_frames[id] = NULL;
		wl->tx_frames_cnt--;
	}
}

static int wl1271_tx_update_filters(struct wl1271 *wl,
						 struct sk_buff *skb)
{
	struct ieee80211_hdr *hdr;
	int ret;

	hdr = (struct ieee80211_hdr *)skb->data;

	/*
	 * stop bssid-based filtering before transmitting authentication
	 * requests. this way the hw will never drop authentication
	 * responses coming from BSSIDs it isn't familiar with (e.g. on
	 * roaming)
	 */
	if (!ieee80211_is_auth(hdr->frame_control))
		return 0;

	if (wl->dev_hlid != WL12XX_INVALID_LINK_ID)
		goto out;

	wl1271_debug(DEBUG_CMD, "starting device role for roaming");
	ret = wl12xx_cmd_role_start_dev(wl);
	if (ret < 0)
		goto out;

	ret = wl12xx_roc(wl, wl->dev_role_id);
	if (ret < 0)
		goto out;
out:
	return 0;
}

static void wl1271_tx_ap_update_inconnection_sta(struct wl1271 *wl,
						 struct sk_buff *skb)
{
	struct ieee80211_hdr *hdr;

	/*
	 * add the station to the known list before transmitting the
	 * authentication response. this way it won't get de-authed by FW
	 * when transmitting too soon.
	 */
	hdr = (struct ieee80211_hdr *)(skb->data +
				       sizeof(struct wl1271_tx_hw_descr));
	if (ieee80211_is_auth(hdr->frame_control))
		wl1271_acx_set_inconnection_sta(wl, hdr->addr1);
}

static void wl1271_tx_regulate_link(struct wl1271 *wl, u8 hlid)
{
<<<<<<< HEAD
	bool fw_ps;
=======
	bool fw_ps, single_sta;
>>>>>>> 08740735
	u8 tx_pkts;

	/* only regulate station links */
	if (hlid < WL1271_AP_STA_HLID_START)
		return;

	if (WARN_ON(!wl1271_is_active_sta(wl, hlid)))
	    return;

	fw_ps = test_bit(hlid, (unsigned long *)&wl->ap_fw_ps_map);
	tx_pkts = wl->links[hlid].allocated_pkts;
<<<<<<< HEAD
=======
	single_sta = (wl->active_sta_count == 1);
>>>>>>> 08740735

	/*
	 * if in FW PS and there is enough data in FW we can put the link
	 * into high-level PS and clean out its TX queues.
	 * Make an exception if this is the only connected station. In this
	 * case FW-memory congestion is not a problem.
	 */
<<<<<<< HEAD
	if (fw_ps && tx_pkts >= WL1271_PS_STA_MAX_PACKETS)
		wl1271_ps_link_start(wl, hlid, true);
}

static bool wl12xx_is_dummy_packet(struct wl1271 *wl, struct sk_buff *skb)
=======
	if (!single_sta && fw_ps && tx_pkts >= WL1271_PS_STA_MAX_PACKETS)
		wl1271_ps_link_start(wl, hlid, true);
}

bool wl12xx_is_dummy_packet(struct wl1271 *wl, struct sk_buff *skb)
>>>>>>> 08740735
{
	return wl->dummy_packet == skb;
}

u8 wl12xx_tx_get_hlid_ap(struct wl1271 *wl, struct sk_buff *skb)
{
	struct ieee80211_tx_info *control = IEEE80211_SKB_CB(skb);

	if (control->control.sta) {
		struct wl1271_station *wl_sta;

		wl_sta = (struct wl1271_station *)
				control->control.sta->drv_priv;
		return wl_sta->hlid;
	} else {
		struct ieee80211_hdr *hdr;

		if (!test_bit(WL1271_FLAG_AP_STARTED, &wl->flags))
			return wl->system_hlid;

		hdr = (struct ieee80211_hdr *)skb->data;
		if (ieee80211_is_mgmt(hdr->frame_control))
			return wl->ap_global_hlid;
		else
			return wl->ap_bcast_hlid;
	}
}

static u8 wl1271_tx_get_hlid(struct wl1271 *wl, struct sk_buff *skb)
{
<<<<<<< HEAD
=======
	struct ieee80211_hdr *hdr = (struct ieee80211_hdr *)skb->data;

>>>>>>> 08740735
	if (wl12xx_is_dummy_packet(wl, skb))
		return wl->system_hlid;

	if (wl->bss_type == BSS_TYPE_AP_BSS)
		return wl12xx_tx_get_hlid_ap(wl, skb);

<<<<<<< HEAD
	if (test_bit(WL1271_FLAG_STA_ASSOCIATED, &wl->flags) ||
	    test_bit(WL1271_FLAG_IBSS_JOINED, &wl->flags))
=======
	wl1271_tx_update_filters(wl, skb);

	if ((test_bit(WL1271_FLAG_STA_ASSOCIATED, &wl->flags) ||
	     test_bit(WL1271_FLAG_IBSS_JOINED, &wl->flags)) &&
	    !ieee80211_is_auth(hdr->frame_control) &&
	    !ieee80211_is_assoc_req(hdr->frame_control))
>>>>>>> 08740735
		return wl->sta_hlid;
	else
		return wl->dev_hlid;
}

static unsigned int wl12xx_calc_packet_alignment(struct wl1271 *wl,
						unsigned int packet_length)
{
	if (wl->quirks & WL12XX_QUIRK_BLOCKSIZE_ALIGNMENT)
		return ALIGN(packet_length, WL12XX_BUS_BLOCK_SIZE);
	else
		return ALIGN(packet_length, WL1271_TX_ALIGN_TO);
}

static int wl1271_tx_allocate(struct wl1271 *wl, struct sk_buff *skb, u32 extra,
				u32 buf_offset, u8 hlid)
{
	struct wl1271_tx_hw_descr *desc;
	u32 total_len = skb->len + sizeof(struct wl1271_tx_hw_descr) + extra;
	u32 len;
	u32 total_blocks;
	int id, ret = -EBUSY, ac;
	u32 spare_blocks = wl->tx_spare_blocks;

	if (buf_offset + total_len > WL1271_AGGR_BUFFER_SIZE)
		return -EAGAIN;

	/* allocate free identifier for the packet */
	id = wl1271_alloc_tx_id(wl, skb);
	if (id < 0)
		return id;

	/* approximate the number of blocks required for this packet
	   in the firmware */
	len = wl12xx_calc_packet_alignment(wl, total_len);

	/* in case of a dummy packet, use default amount of spare mem blocks */
	if (unlikely(wl12xx_is_dummy_packet(wl, skb)))
		spare_blocks = TX_HW_BLOCK_SPARE_DEFAULT;

	total_blocks = (len + TX_HW_BLOCK_SIZE - 1) / TX_HW_BLOCK_SIZE +
		spare_blocks;

	if (total_blocks <= wl->tx_blocks_available) {
		desc = (struct wl1271_tx_hw_descr *)skb_push(
			skb, total_len - skb->len);

		/* HW descriptor fields change between wl127x and wl128x */
		if (wl->chip.id == CHIP_ID_1283_PG20) {
			desc->wl128x_mem.total_mem_blocks = total_blocks;
		} else {
			desc->wl127x_mem.extra_blocks = spare_blocks;
			desc->wl127x_mem.total_mem_blocks = total_blocks;
		}

		desc->id = id;

		wl->tx_blocks_available -= total_blocks;
		wl->tx_allocated_blocks += total_blocks;

		ac = wl1271_tx_get_queue(skb_get_queue_mapping(skb));
		wl->tx_allocated_pkts[ac]++;

		if (wl->bss_type == BSS_TYPE_AP_BSS &&
		    hlid >= WL1271_AP_STA_HLID_START)
			wl->links[hlid].allocated_pkts++;

		ret = 0;

		wl1271_debug(DEBUG_TX,
			     "tx_allocate: size: %d, blocks: %d, id: %d",
			     total_len, total_blocks, id);
	} else {
		wl1271_free_tx_id(wl, id);
	}

	return ret;
}

static void wl1271_tx_fill_hdr(struct wl1271 *wl, struct sk_buff *skb,
			      u32 extra, struct ieee80211_tx_info *control,
			      u8 hlid)
{
	struct timespec ts;
	struct wl1271_tx_hw_descr *desc;
	int aligned_len, ac, rate_idx;
	s64 hosttime;
	u16 tx_attr;

	desc = (struct wl1271_tx_hw_descr *) skb->data;

	/* relocate space for security header */
	if (extra) {
		void *framestart = skb->data + sizeof(*desc);
		u16 fc = *(u16 *)(framestart + extra);
		int hdrlen = ieee80211_hdrlen(cpu_to_le16(fc));
		memmove(framestart, framestart + extra, hdrlen);
	}

	/* configure packet life time */
	getnstimeofday(&ts);
	hosttime = (timespec_to_ns(&ts) >> 10);
	desc->start_time = cpu_to_le32(hosttime - wl->time_offset);

	if (wl->bss_type != BSS_TYPE_AP_BSS)
		desc->life_time = cpu_to_le16(TX_HW_MGMT_PKT_LIFETIME_TU);
	else
		desc->life_time = cpu_to_le16(TX_HW_AP_MODE_PKT_LIFETIME_TU);

	/* queue */
	ac = wl1271_tx_get_queue(skb_get_queue_mapping(skb));
	desc->tid = skb->priority;

	if (wl12xx_is_dummy_packet(wl, skb)) {
		/*
		 * FW expects the dummy packet to have an invalid session id -
		 * any session id that is different than the one set in the join
		 */
		tx_attr = ((~wl->session_counter) <<
			   TX_HW_ATTR_OFST_SESSION_COUNTER) &
			   TX_HW_ATTR_SESSION_COUNTER;

		tx_attr |= TX_HW_ATTR_TX_DUMMY_REQ;
	} else {
		/* configure the tx attributes */
		tx_attr =
			wl->session_counter << TX_HW_ATTR_OFST_SESSION_COUNTER;
	}

	desc->hlid = hlid;

	if (wl->bss_type != BSS_TYPE_AP_BSS) {
		/* if the packets are destined for AP (have a STA entry)
		   send them with AP rate policies, otherwise use default
		   basic rates */
		if (control->control.sta)
			rate_idx = ACX_TX_AP_FULL_RATE;
		else
			rate_idx = ACX_TX_BASIC_RATE;
	} else {
		if (hlid == wl->ap_global_hlid)
			rate_idx = ACX_TX_AP_MODE_MGMT_RATE;
		else if (hlid == wl->ap_bcast_hlid)
			rate_idx = ACX_TX_AP_MODE_BCST_RATE;
		else
			rate_idx = ac;
	}

	tx_attr |= rate_idx << TX_HW_ATTR_OFST_RATE_POLICY;
	desc->reserved = 0;

	aligned_len = wl12xx_calc_packet_alignment(wl, skb->len);

	if (wl->chip.id == CHIP_ID_1283_PG20) {
		desc->wl128x_mem.extra_bytes = aligned_len - skb->len;
		desc->length = cpu_to_le16(aligned_len >> 2);

		wl1271_debug(DEBUG_TX, "tx_fill_hdr: hlid: %d "
			     "tx_attr: 0x%x len: %d life: %d mem: %d",
			     desc->hlid, tx_attr,
			     le16_to_cpu(desc->length),
			     le16_to_cpu(desc->life_time),
			     desc->wl128x_mem.total_mem_blocks);
	} else {
		int pad;

		/* Store the aligned length in terms of words */
		desc->length = cpu_to_le16(aligned_len >> 2);

		/* calculate number of padding bytes */
		pad = aligned_len - skb->len;
		tx_attr |= pad << TX_HW_ATTR_OFST_LAST_WORD_PAD;

		wl1271_debug(DEBUG_TX, "tx_fill_hdr: pad: %d hlid: %d "
			     "tx_attr: 0x%x len: %d life: %d mem: %d", pad,
			     desc->hlid, tx_attr,
			     le16_to_cpu(desc->length),
			     le16_to_cpu(desc->life_time),
			     desc->wl127x_mem.total_mem_blocks);
	}

	desc->tx_attr = cpu_to_le16(tx_attr);
}

/* caller must hold wl->mutex */
static int wl1271_prepare_tx_frame(struct wl1271 *wl, struct sk_buff *skb,
							u32 buf_offset)
{
	struct ieee80211_tx_info *info;
	u32 extra = 0;
	int ret = 0;
	u32 total_len;
	u8 hlid;

	if (!skb)
		return -EINVAL;

	info = IEEE80211_SKB_CB(skb);

	if (info->control.hw_key &&
	    info->control.hw_key->cipher == WLAN_CIPHER_SUITE_TKIP)
		extra = WL1271_TKIP_IV_SPACE;

	if (info->control.hw_key) {
		bool is_wep;
		u8 idx = info->control.hw_key->hw_key_idx;
		u32 cipher = info->control.hw_key->cipher;

		is_wep = (cipher == WLAN_CIPHER_SUITE_WEP40) ||
			 (cipher == WLAN_CIPHER_SUITE_WEP104);

		if (unlikely(is_wep && wl->default_key != idx)) {
			ret = wl1271_set_default_wep_key(wl, idx);
			if (ret < 0)
				return ret;
			wl->default_key = idx;
		}
	}

	hlid = wl1271_tx_get_hlid(wl, skb);
	if (hlid == WL12XX_INVALID_LINK_ID) {
		wl1271_error("invalid hlid. dropping skb 0x%p", skb);
		return -EINVAL;
	}

	ret = wl1271_tx_allocate(wl, skb, extra, buf_offset, hlid);
	if (ret < 0)
		return ret;

	wl1271_tx_fill_hdr(wl, skb, extra, info, hlid);

	if (wl->bss_type == BSS_TYPE_AP_BSS) {
		wl1271_tx_ap_update_inconnection_sta(wl, skb);
		wl1271_tx_regulate_link(wl, hlid);
	}

	/*
	 * The length of each packet is stored in terms of
	 * words. Thus, we must pad the skb data to make sure its
	 * length is aligned.  The number of padding bytes is computed
	 * and set in wl1271_tx_fill_hdr.
	 * In special cases, we want to align to a specific block size
	 * (eg. for wl128x with SDIO we align to 256).
	 */
	total_len = wl12xx_calc_packet_alignment(wl, skb->len);

	memcpy(wl->aggr_buf + buf_offset, skb->data, skb->len);
	memset(wl->aggr_buf + buf_offset + skb->len, 0, total_len - skb->len);

	/* Revert side effects in the dummy packet skb, so it can be reused */
	if (wl12xx_is_dummy_packet(wl, skb))
		skb_pull(skb, sizeof(struct wl1271_tx_hw_descr));

	return total_len;
}

u32 wl1271_tx_enabled_rates_get(struct wl1271 *wl, u32 rate_set,
				enum ieee80211_band rate_band)
{
	struct ieee80211_supported_band *band;
	u32 enabled_rates = 0;
	int bit;

	band = wl->hw->wiphy->bands[rate_band];
	for (bit = 0; bit < band->n_bitrates; bit++) {
		if (rate_set & 0x1)
			enabled_rates |= band->bitrates[bit].hw_value;
		rate_set >>= 1;
	}

	/* MCS rates indication are on bits 16 - 23 */
	rate_set >>= HW_HT_RATES_OFFSET - band->n_bitrates;

	for (bit = 0; bit < 8; bit++) {
		if (rate_set & 0x1)
			enabled_rates |= (CONF_HW_BIT_RATE_MCS_0 << bit);
		rate_set >>= 1;
	}

	return enabled_rates;
}

void wl1271_handle_tx_low_watermark(struct wl1271 *wl)
{
	unsigned long flags;
	int i;

	for (i = 0; i < NUM_TX_QUEUES; i++) {
		if (test_bit(i, &wl->stopped_queues_map) &&
		    wl->tx_queue_count[i] <= WL1271_TX_QUEUE_LOW_WATERMARK) {
			/* firmware buffer has space, restart queues */
			spin_lock_irqsave(&wl->wl_lock, flags);
			ieee80211_wake_queue(wl->hw,
					     wl1271_tx_get_mac80211_queue(i));
			clear_bit(i, &wl->stopped_queues_map);
			spin_unlock_irqrestore(&wl->wl_lock, flags);
		}
	}
}

static struct sk_buff_head *wl1271_select_queue(struct wl1271 *wl,
						struct sk_buff_head *queues)
{
	int i, q = -1, ac;
	u32 min_pkts = 0xffffffff;

	/*
	 * Find a non-empty ac where:
	 * 1. There are packets to transmit
	 * 2. The FW has the least allocated blocks
	 *
	 * We prioritize the ACs according to VO>VI>BE>BK
	 */
	for (i = 0; i < NUM_TX_QUEUES; i++) {
		ac = wl1271_tx_get_queue(i);
		if (!skb_queue_empty(&queues[ac]) &&
		    (wl->tx_allocated_pkts[ac] < min_pkts)) {
			q = ac;
			min_pkts = wl->tx_allocated_pkts[q];
		}
	}

	if (q == -1)
		return NULL;

	return &queues[q];
}

static struct sk_buff *wl1271_sta_skb_dequeue(struct wl1271 *wl)
{
	struct sk_buff *skb = NULL;
	unsigned long flags;
	struct sk_buff_head *queue;

	queue = wl1271_select_queue(wl, wl->tx_queue);
	if (!queue)
		goto out;

	skb = skb_dequeue(queue);

out:
	if (skb) {
		int q = wl1271_tx_get_queue(skb_get_queue_mapping(skb));
		spin_lock_irqsave(&wl->wl_lock, flags);
		wl->tx_queue_count[q]--;
		spin_unlock_irqrestore(&wl->wl_lock, flags);
	}

	return skb;
}

static struct sk_buff *wl1271_ap_skb_dequeue(struct wl1271 *wl)
{
	struct sk_buff *skb = NULL;
	unsigned long flags;
	int i, h, start_hlid;
	struct sk_buff_head *queue;

	/* start from the link after the last one */
	start_hlid = (wl->last_tx_hlid + 1) % AP_MAX_LINKS;

	/* dequeue according to AC, round robin on each link */
	for (i = 0; i < AP_MAX_LINKS; i++) {
		h = (start_hlid + i) % AP_MAX_LINKS;

		/* only consider connected stations */
		if (h >= WL1271_AP_STA_HLID_START &&
		    !test_bit(h - WL1271_AP_STA_HLID_START, wl->ap_hlid_map))
			continue;

		queue = wl1271_select_queue(wl, wl->links[h].tx_queue);
		if (!queue)
			continue;

		skb = skb_dequeue(queue);
		if (skb)
			break;
	}

	if (skb) {
		int q = wl1271_tx_get_queue(skb_get_queue_mapping(skb));
		wl->last_tx_hlid = h;
		spin_lock_irqsave(&wl->wl_lock, flags);
		wl->tx_queue_count[q]--;
		spin_unlock_irqrestore(&wl->wl_lock, flags);
	} else {
		wl->last_tx_hlid = 0;
	}

	return skb;
}

static struct sk_buff *wl1271_skb_dequeue(struct wl1271 *wl)
{
	unsigned long flags;
	struct sk_buff *skb = NULL;

	if (wl->bss_type == BSS_TYPE_AP_BSS)
		skb = wl1271_ap_skb_dequeue(wl);
	else
		skb = wl1271_sta_skb_dequeue(wl);

	if (!skb &&
	    test_and_clear_bit(WL1271_FLAG_DUMMY_PACKET_PENDING, &wl->flags)) {
		int q;

		skb = wl->dummy_packet;
		q = wl1271_tx_get_queue(skb_get_queue_mapping(skb));
		spin_lock_irqsave(&wl->wl_lock, flags);
		wl->tx_queue_count[q]--;
		spin_unlock_irqrestore(&wl->wl_lock, flags);
	}

	return skb;
}

static void wl1271_skb_queue_head(struct wl1271 *wl, struct sk_buff *skb)
{
	unsigned long flags;
	int q = wl1271_tx_get_queue(skb_get_queue_mapping(skb));

	if (wl12xx_is_dummy_packet(wl, skb)) {
		set_bit(WL1271_FLAG_DUMMY_PACKET_PENDING, &wl->flags);
	} else if (wl->bss_type == BSS_TYPE_AP_BSS) {
		u8 hlid = wl1271_tx_get_hlid(wl, skb);
		skb_queue_head(&wl->links[hlid].tx_queue[q], skb);

		/* make sure we dequeue the same packet next time */
		wl->last_tx_hlid = (hlid + AP_MAX_LINKS - 1) % AP_MAX_LINKS;
	} else {
		skb_queue_head(&wl->tx_queue[q], skb);
	}

	spin_lock_irqsave(&wl->wl_lock, flags);
	wl->tx_queue_count[q]++;
	spin_unlock_irqrestore(&wl->wl_lock, flags);
}

static bool wl1271_tx_is_data_present(struct sk_buff *skb)
{
	struct ieee80211_hdr *hdr = (struct ieee80211_hdr *)(skb->data);

	return ieee80211_is_data_present(hdr->frame_control);
}

void wl1271_tx_work_locked(struct wl1271 *wl)
{
	struct sk_buff *skb;
	u32 buf_offset = 0;
	bool sent_packets = false;
	bool had_data = false;
	bool is_ap = (wl->bss_type == BSS_TYPE_AP_BSS);
	int ret;

	if (unlikely(wl->state == WL1271_STATE_OFF))
		return;

	while ((skb = wl1271_skb_dequeue(wl))) {
		if (wl1271_tx_is_data_present(skb))
			had_data = true;

		ret = wl1271_prepare_tx_frame(wl, skb, buf_offset);
		if (ret == -EAGAIN) {
			/*
			 * Aggregation buffer is full.
			 * Flush buffer and try again.
			 */
			wl1271_skb_queue_head(wl, skb);
			wl1271_write(wl, WL1271_SLV_MEM_DATA, wl->aggr_buf,
				     buf_offset, true);
			sent_packets = true;
			buf_offset = 0;
			continue;
		} else if (ret == -EBUSY) {
			/*
			 * Firmware buffer is full.
			 * Queue back last skb, and stop aggregating.
			 */
			wl1271_skb_queue_head(wl, skb);
			/* No work left, avoid scheduling redundant tx work */
			set_bit(WL1271_FLAG_FW_TX_BUSY, &wl->flags);
			goto out_ack;
		} else if (ret < 0) {
			dev_kfree_skb(skb);
			goto out_ack;
		}
		buf_offset += ret;
		wl->tx_packets_count++;
	}

out_ack:
	if (buf_offset) {
		wl1271_write(wl, WL1271_SLV_MEM_DATA, wl->aggr_buf,
				buf_offset, true);
		sent_packets = true;
	}
	if (sent_packets) {
		/*
		 * Interrupt the firmware with the new packets. This is only
		 * required for older hardware revisions
		 */
		if (wl->quirks & WL12XX_QUIRK_END_OF_TRANSACTION)
			wl1271_write32(wl, WL1271_HOST_WR_ACCESS,
				       wl->tx_packets_count);

		wl1271_handle_tx_low_watermark(wl);
	}
	if (!is_ap && wl->conf.rx_streaming.interval && had_data &&
	    (wl->conf.rx_streaming.always ||
	     test_bit(WL1271_FLAG_SOFT_GEMINI, &wl->flags))) {
		u32 timeout = wl->conf.rx_streaming.duration;

		/* enable rx streaming */
		if (!test_bit(WL1271_FLAG_RX_STREAMING_STARTED, &wl->flags))
			ieee80211_queue_work(wl->hw,
					     &wl->rx_streaming_enable_work);

		mod_timer(&wl->rx_streaming_timer,
			  jiffies + msecs_to_jiffies(timeout));
	}
}

void wl1271_tx_work(struct work_struct *work)
{
	struct wl1271 *wl = container_of(work, struct wl1271, tx_work);
	int ret;

	mutex_lock(&wl->mutex);
	ret = wl1271_ps_elp_wakeup(wl);
	if (ret < 0)
		goto out;

	wl1271_tx_work_locked(wl);

	wl1271_ps_elp_sleep(wl);
out:
	mutex_unlock(&wl->mutex);
}

static void wl1271_tx_complete_packet(struct wl1271 *wl,
				      struct wl1271_tx_hw_res_descr *result)
{
	struct ieee80211_tx_info *info;
	struct sk_buff *skb;
	int id = result->id;
	int rate = -1;
	u8 retries = 0;

	/* check for id legality */
	if (unlikely(id >= ACX_TX_DESCRIPTORS || wl->tx_frames[id] == NULL)) {
		wl1271_warning("TX result illegal id: %d", id);
		return;
	}

	skb = wl->tx_frames[id];
	info = IEEE80211_SKB_CB(skb);

	if (wl12xx_is_dummy_packet(wl, skb)) {
		wl1271_free_tx_id(wl, id);
		return;
	}

	/* update the TX status info */
	if (result->status == TX_SUCCESS) {
		if (!(info->flags & IEEE80211_TX_CTL_NO_ACK))
			info->flags |= IEEE80211_TX_STAT_ACK;
		rate = wl1271_rate_to_idx(result->rate_class_index, wl->band);
		retries = result->ack_failures;
	} else if (result->status == TX_RETRY_EXCEEDED) {
		wl->stats.excessive_retries++;
		retries = result->ack_failures;
	}

	info->status.rates[0].idx = rate;
	info->status.rates[0].count = retries;
	info->status.rates[0].flags = 0;
	info->status.ack_signal = -1;

	wl->stats.retry_count += result->ack_failures;

	/*
	 * update sequence number only when relevant, i.e. only in
	 * sessions of TKIP, AES and GEM (not in open or WEP sessions)
	 */
	if (info->control.hw_key &&
	    (info->control.hw_key->cipher == WLAN_CIPHER_SUITE_TKIP ||
	     info->control.hw_key->cipher == WLAN_CIPHER_SUITE_CCMP ||
	     info->control.hw_key->cipher == WL1271_CIPHER_SUITE_GEM)) {
		u8 fw_lsb = result->tx_security_sequence_number_lsb;
		u8 cur_lsb = wl->tx_security_last_seq_lsb;

		/*
		 * update security sequence number, taking care of potential
		 * wrap-around
		 */
		wl->tx_security_seq += (fw_lsb - cur_lsb + 256) % 256;
		wl->tx_security_last_seq_lsb = fw_lsb;
	}

	/* remove private header from packet */
	skb_pull(skb, sizeof(struct wl1271_tx_hw_descr));

	/* remove TKIP header space if present */
	if (info->control.hw_key &&
	    info->control.hw_key->cipher == WLAN_CIPHER_SUITE_TKIP) {
		int hdrlen = ieee80211_get_hdrlen_from_skb(skb);
		memmove(skb->data + WL1271_TKIP_IV_SPACE, skb->data, hdrlen);
		skb_pull(skb, WL1271_TKIP_IV_SPACE);
	}

	wl1271_debug(DEBUG_TX, "tx status id %u skb 0x%p failures %u rate 0x%x"
		     " status 0x%x",
		     result->id, skb, result->ack_failures,
		     result->rate_class_index, result->status);

	/* return the packet to the stack */
	skb_queue_tail(&wl->deferred_tx_queue, skb);
	queue_work(wl->freezable_wq, &wl->netstack_work);
	wl1271_free_tx_id(wl, result->id);
}

/* Called upon reception of a TX complete interrupt */
void wl1271_tx_complete(struct wl1271 *wl)
{
	struct wl1271_acx_mem_map *memmap =
		(struct wl1271_acx_mem_map *)wl->target_mem_map;
	u32 count, fw_counter;
	u32 i;

	/* read the tx results from the chipset */
	wl1271_read(wl, le32_to_cpu(memmap->tx_result),
		    wl->tx_res_if, sizeof(*wl->tx_res_if), false);
	fw_counter = le32_to_cpu(wl->tx_res_if->tx_result_fw_counter);

	/* write host counter to chipset (to ack) */
	wl1271_write32(wl, le32_to_cpu(memmap->tx_result) +
		       offsetof(struct wl1271_tx_hw_res_if,
				tx_result_host_counter), fw_counter);

	count = fw_counter - wl->tx_results_count;
	wl1271_debug(DEBUG_TX, "tx_complete received, packets: %d", count);

	/* verify that the result buffer is not getting overrun */
	if (unlikely(count > TX_HW_RESULT_QUEUE_LEN))
		wl1271_warning("TX result overflow from chipset: %d", count);

	/* process the results */
	for (i = 0; i < count; i++) {
		struct wl1271_tx_hw_res_descr *result;
		u8 offset = wl->tx_results_count & TX_HW_RESULT_QUEUE_LEN_MASK;

		/* process the packet */
		result =  &(wl->tx_res_if->tx_results_queue[offset]);
		wl1271_tx_complete_packet(wl, result);

		wl->tx_results_count++;
	}
}

void wl1271_tx_reset_link_queues(struct wl1271 *wl, u8 hlid)
{
	struct sk_buff *skb;
	int i;
	unsigned long flags;
	struct ieee80211_tx_info *info;
	int total[NUM_TX_QUEUES];

	for (i = 0; i < NUM_TX_QUEUES; i++) {
		total[i] = 0;
		while ((skb = skb_dequeue(&wl->links[hlid].tx_queue[i]))) {
			wl1271_debug(DEBUG_TX, "link freeing skb 0x%p", skb);

			if (!wl12xx_is_dummy_packet(wl, skb)) {
				info = IEEE80211_SKB_CB(skb);
				info->status.rates[0].idx = -1;
				info->status.rates[0].count = 0;
				ieee80211_tx_status_ni(wl->hw, skb);
			}

			total[i]++;
		}
	}

	spin_lock_irqsave(&wl->wl_lock, flags);
	for (i = 0; i < NUM_TX_QUEUES; i++)
		wl->tx_queue_count[i] -= total[i];
	spin_unlock_irqrestore(&wl->wl_lock, flags);

	wl1271_handle_tx_low_watermark(wl);
}

/* caller must hold wl->mutex and TX must be stopped */
void wl1271_tx_reset(struct wl1271 *wl, bool reset_tx_queues)
{
	int i;
	struct sk_buff *skb;
	struct ieee80211_tx_info *info;

	/* TX failure */
	if (wl->bss_type == BSS_TYPE_AP_BSS) {
		for (i = 0; i < AP_MAX_LINKS; i++) {
			wl1271_free_sta(wl, i);
			wl1271_tx_reset_link_queues(wl, i);
			wl->links[i].allocated_pkts = 0;
			wl->links[i].prev_freed_pkts = 0;
		}

		wl->last_tx_hlid = 0;
	} else {
		for (i = 0; i < NUM_TX_QUEUES; i++) {
			while ((skb = skb_dequeue(&wl->tx_queue[i]))) {
				wl1271_debug(DEBUG_TX, "freeing skb 0x%p",
					     skb);

				if (!wl12xx_is_dummy_packet(wl, skb)) {
					info = IEEE80211_SKB_CB(skb);
					info->status.rates[0].idx = -1;
					info->status.rates[0].count = 0;
					ieee80211_tx_status_ni(wl->hw, skb);
				}
			}
		}

		wl->ba_rx_bitmap = 0;
	}

	for (i = 0; i < NUM_TX_QUEUES; i++)
		wl->tx_queue_count[i] = 0;

	wl->stopped_queues_map = 0;

	/*
	 * Make sure the driver is at a consistent state, in case this
	 * function is called from a context other than interface removal.
	 * This call will always wake the TX queues.
	 */
	if (reset_tx_queues)
		wl1271_handle_tx_low_watermark(wl);

	for (i = 0; i < ACX_TX_DESCRIPTORS; i++) {
		if (wl->tx_frames[i] == NULL)
			continue;

		skb = wl->tx_frames[i];
		wl1271_free_tx_id(wl, i);
		wl1271_debug(DEBUG_TX, "freeing skb 0x%p", skb);

		if (!wl12xx_is_dummy_packet(wl, skb)) {
			/*
			 * Remove private headers before passing the skb to
			 * mac80211
			 */
			info = IEEE80211_SKB_CB(skb);
			skb_pull(skb, sizeof(struct wl1271_tx_hw_descr));
			if (info->control.hw_key &&
			    info->control.hw_key->cipher ==
			    WLAN_CIPHER_SUITE_TKIP) {
				int hdrlen = ieee80211_get_hdrlen_from_skb(skb);
				memmove(skb->data + WL1271_TKIP_IV_SPACE,
					skb->data, hdrlen);
				skb_pull(skb, WL1271_TKIP_IV_SPACE);
			}

			info->status.rates[0].idx = -1;
			info->status.rates[0].count = 0;

			ieee80211_tx_status_ni(wl->hw, skb);
		}
	}
}

#define WL1271_TX_FLUSH_TIMEOUT 500000

/* caller must *NOT* hold wl->mutex */
void wl1271_tx_flush(struct wl1271 *wl)
{
	unsigned long timeout;
	timeout = jiffies + usecs_to_jiffies(WL1271_TX_FLUSH_TIMEOUT);

	while (!time_after(jiffies, timeout)) {
		mutex_lock(&wl->mutex);
		wl1271_debug(DEBUG_TX, "flushing tx buffer: %d %d",
			     wl->tx_frames_cnt,
			     wl1271_tx_total_queue_count(wl));
		if ((wl->tx_frames_cnt == 0) &&
		    (wl1271_tx_total_queue_count(wl) == 0)) {
			mutex_unlock(&wl->mutex);
			return;
		}
		mutex_unlock(&wl->mutex);
		msleep(1);
	}

	wl1271_warning("Unable to flush all TX buffers, timed out.");
}

u32 wl1271_tx_min_rate_get(struct wl1271 *wl, u32 rate_set)
{
	if (WARN_ON(!rate_set))
		return 0;

	return BIT(__ffs(rate_set));
}<|MERGE_RESOLUTION|>--- conflicted
+++ resolved
@@ -125,11 +125,7 @@
 
 static void wl1271_tx_regulate_link(struct wl1271 *wl, u8 hlid)
 {
-<<<<<<< HEAD
-	bool fw_ps;
-=======
 	bool fw_ps, single_sta;
->>>>>>> 08740735
 	u8 tx_pkts;
 
 	/* only regulate station links */
@@ -141,10 +137,7 @@
 
 	fw_ps = test_bit(hlid, (unsigned long *)&wl->ap_fw_ps_map);
 	tx_pkts = wl->links[hlid].allocated_pkts;
-<<<<<<< HEAD
-=======
 	single_sta = (wl->active_sta_count == 1);
->>>>>>> 08740735
 
 	/*
 	 * if in FW PS and there is enough data in FW we can put the link
@@ -152,19 +145,11 @@
 	 * Make an exception if this is the only connected station. In this
 	 * case FW-memory congestion is not a problem.
 	 */
-<<<<<<< HEAD
-	if (fw_ps && tx_pkts >= WL1271_PS_STA_MAX_PACKETS)
-		wl1271_ps_link_start(wl, hlid, true);
-}
-
-static bool wl12xx_is_dummy_packet(struct wl1271 *wl, struct sk_buff *skb)
-=======
 	if (!single_sta && fw_ps && tx_pkts >= WL1271_PS_STA_MAX_PACKETS)
 		wl1271_ps_link_start(wl, hlid, true);
 }
 
 bool wl12xx_is_dummy_packet(struct wl1271 *wl, struct sk_buff *skb)
->>>>>>> 08740735
 {
 	return wl->dummy_packet == skb;
 }
@@ -195,28 +180,20 @@
 
 static u8 wl1271_tx_get_hlid(struct wl1271 *wl, struct sk_buff *skb)
 {
-<<<<<<< HEAD
-=======
 	struct ieee80211_hdr *hdr = (struct ieee80211_hdr *)skb->data;
 
->>>>>>> 08740735
 	if (wl12xx_is_dummy_packet(wl, skb))
 		return wl->system_hlid;
 
 	if (wl->bss_type == BSS_TYPE_AP_BSS)
 		return wl12xx_tx_get_hlid_ap(wl, skb);
 
-<<<<<<< HEAD
-	if (test_bit(WL1271_FLAG_STA_ASSOCIATED, &wl->flags) ||
-	    test_bit(WL1271_FLAG_IBSS_JOINED, &wl->flags))
-=======
 	wl1271_tx_update_filters(wl, skb);
 
 	if ((test_bit(WL1271_FLAG_STA_ASSOCIATED, &wl->flags) ||
 	     test_bit(WL1271_FLAG_IBSS_JOINED, &wl->flags)) &&
 	    !ieee80211_is_auth(hdr->frame_control) &&
 	    !ieee80211_is_assoc_req(hdr->frame_control))
->>>>>>> 08740735
 		return wl->sta_hlid;
 	else
 		return wl->dev_hlid;
