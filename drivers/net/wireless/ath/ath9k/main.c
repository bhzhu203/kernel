/*
 * Copyright (c) 2008-2009 Atheros Communications Inc.
 *
 * Permission to use, copy, modify, and/or distribute this software for any
 * purpose with or without fee is hereby granted, provided that the above
 * copyright notice and this permission notice appear in all copies.
 *
 * THE SOFTWARE IS PROVIDED "AS IS" AND THE AUTHOR DISCLAIMS ALL WARRANTIES
 * WITH REGARD TO THIS SOFTWARE INCLUDING ALL IMPLIED WARRANTIES OF
 * MERCHANTABILITY AND FITNESS. IN NO EVENT SHALL THE AUTHOR BE LIABLE FOR
 * ANY SPECIAL, DIRECT, INDIRECT, OR CONSEQUENTIAL DAMAGES OR ANY DAMAGES
 * WHATSOEVER RESULTING FROM LOSS OF USE, DATA OR PROFITS, WHETHER IN AN
 * ACTION OF CONTRACT, NEGLIGENCE OR OTHER TORTIOUS ACTION, ARISING OUT OF
 * OR IN CONNECTION WITH THE USE OR PERFORMANCE OF THIS SOFTWARE.
 */

#include <linux/nl80211.h>
#include "ath9k.h"
#include "btcoex.h"

static void ath_update_txpow(struct ath_softc *sc)
{
	struct ath_hw *ah = sc->sc_ah;

	if (sc->curtxpow != sc->config.txpowlimit) {
		ath9k_hw_set_txpowerlimit(ah, sc->config.txpowlimit, false);
		/* read back in case value is clamped */
		sc->curtxpow = ath9k_hw_regulatory(ah)->power_limit;
	}
}

static u8 parse_mpdudensity(u8 mpdudensity)
{
	/*
	 * 802.11n D2.0 defined values for "Minimum MPDU Start Spacing":
	 *   0 for no restriction
	 *   1 for 1/4 us
	 *   2 for 1/2 us
	 *   3 for 1 us
	 *   4 for 2 us
	 *   5 for 4 us
	 *   6 for 8 us
	 *   7 for 16 us
	 */
	switch (mpdudensity) {
	case 0:
		return 0;
	case 1:
	case 2:
	case 3:
		/* Our lower layer calculations limit our precision to
		   1 microsecond */
		return 1;
	case 4:
		return 2;
	case 5:
		return 4;
	case 6:
		return 8;
	case 7:
		return 16;
	default:
		return 0;
	}
}

static struct ath9k_channel *ath_get_curchannel(struct ath_softc *sc,
						struct ieee80211_hw *hw)
{
	struct ieee80211_channel *curchan = hw->conf.channel;
	struct ath9k_channel *channel;
	u8 chan_idx;

	chan_idx = curchan->hw_value;
	channel = &sc->sc_ah->channels[chan_idx];
	ath9k_update_ichannel(sc, hw, channel);
	return channel;
}

bool ath9k_setpower(struct ath_softc *sc, enum ath9k_power_mode mode)
{
	unsigned long flags;
	bool ret;

	spin_lock_irqsave(&sc->sc_pm_lock, flags);
	ret = ath9k_hw_setpower(sc->sc_ah, mode);
	spin_unlock_irqrestore(&sc->sc_pm_lock, flags);

	return ret;
}

void ath9k_ps_wakeup(struct ath_softc *sc)
{
	struct ath_common *common = ath9k_hw_common(sc->sc_ah);
	unsigned long flags;
	enum ath9k_power_mode power_mode;

	spin_lock_irqsave(&sc->sc_pm_lock, flags);
	if (++sc->ps_usecount != 1)
		goto unlock;

	power_mode = sc->sc_ah->power_mode;
	ath9k_hw_setpower(sc->sc_ah, ATH9K_PM_AWAKE);

	/*
	 * While the hardware is asleep, the cycle counters contain no
	 * useful data. Better clear them now so that they don't mess up
	 * survey data results.
	 */
	if (power_mode != ATH9K_PM_AWAKE) {
		spin_lock(&common->cc_lock);
		ath_hw_cycle_counters_update(common);
		memset(&common->cc_survey, 0, sizeof(common->cc_survey));
		spin_unlock(&common->cc_lock);
	}

 unlock:
	spin_unlock_irqrestore(&sc->sc_pm_lock, flags);
}

void ath9k_ps_restore(struct ath_softc *sc)
{
	struct ath_common *common = ath9k_hw_common(sc->sc_ah);
	unsigned long flags;

	spin_lock_irqsave(&sc->sc_pm_lock, flags);
	if (--sc->ps_usecount != 0)
		goto unlock;

	spin_lock(&common->cc_lock);
	ath_hw_cycle_counters_update(common);
	spin_unlock(&common->cc_lock);

	if (sc->ps_idle)
		ath9k_hw_setpower(sc->sc_ah, ATH9K_PM_FULL_SLEEP);
	else if (sc->ps_enabled &&
		 !(sc->ps_flags & (PS_WAIT_FOR_BEACON |
			      PS_WAIT_FOR_CAB |
			      PS_WAIT_FOR_PSPOLL_DATA |
			      PS_WAIT_FOR_TX_ACK)))
		ath9k_hw_setpower(sc->sc_ah, ATH9K_PM_NETWORK_SLEEP);

 unlock:
	spin_unlock_irqrestore(&sc->sc_pm_lock, flags);
}

static void ath_start_ani(struct ath_common *common)
{
	struct ath_hw *ah = common->ah;
	unsigned long timestamp = jiffies_to_msecs(jiffies);
	struct ath_softc *sc = (struct ath_softc *) common->priv;

	if (!(sc->sc_flags & SC_OP_ANI_RUN))
		return;

	if (sc->sc_flags & SC_OP_OFFCHANNEL)
		return;

	common->ani.longcal_timer = timestamp;
	common->ani.shortcal_timer = timestamp;
	common->ani.checkani_timer = timestamp;

	mod_timer(&common->ani.timer,
		  jiffies +
			msecs_to_jiffies((u32)ah->config.ani_poll_interval));
}

static void ath_update_survey_nf(struct ath_softc *sc, int channel)
{
	struct ath_hw *ah = sc->sc_ah;
	struct ath9k_channel *chan = &ah->channels[channel];
	struct survey_info *survey = &sc->survey[channel];

	if (chan->noisefloor) {
		survey->filled |= SURVEY_INFO_NOISE_DBM;
		survey->noise = chan->noisefloor;
	}
}

static void ath_update_survey_stats(struct ath_softc *sc)
{
	struct ath_hw *ah = sc->sc_ah;
	struct ath_common *common = ath9k_hw_common(ah);
	int pos = ah->curchan - &ah->channels[0];
	struct survey_info *survey = &sc->survey[pos];
	struct ath_cycle_counters *cc = &common->cc_survey;
	unsigned int div = common->clockrate * 1000;

	if (!ah->curchan)
		return;

	if (ah->power_mode == ATH9K_PM_AWAKE)
		ath_hw_cycle_counters_update(common);

	if (cc->cycles > 0) {
		survey->filled |= SURVEY_INFO_CHANNEL_TIME |
			SURVEY_INFO_CHANNEL_TIME_BUSY |
			SURVEY_INFO_CHANNEL_TIME_RX |
			SURVEY_INFO_CHANNEL_TIME_TX;
		survey->channel_time += cc->cycles / div;
		survey->channel_time_busy += cc->rx_busy / div;
		survey->channel_time_rx += cc->rx_frame / div;
		survey->channel_time_tx += cc->tx_frame / div;
	}
	memset(cc, 0, sizeof(*cc));

	ath_update_survey_nf(sc, pos);
}

/*
 * Set/change channels.  If the channel is really being changed, it's done
 * by reseting the chip.  To accomplish this we must first cleanup any pending
 * DMA, then restart stuff.
*/
int ath_set_channel(struct ath_softc *sc, struct ieee80211_hw *hw,
		    struct ath9k_channel *hchan)
{
	struct ath_wiphy *aphy = hw->priv;
	struct ath_hw *ah = sc->sc_ah;
	struct ath_common *common = ath9k_hw_common(ah);
	struct ieee80211_conf *conf = &common->hw->conf;
	bool fastcc = true, stopped;
	struct ieee80211_channel *channel = hw->conf.channel;
	struct ath9k_hw_cal_data *caldata = NULL;
	int r;

	if (sc->sc_flags & SC_OP_INVALID)
		return -EIO;

	del_timer_sync(&common->ani.timer);
	cancel_work_sync(&sc->paprd_work);
	cancel_work_sync(&sc->hw_check_work);
	cancel_delayed_work_sync(&sc->tx_complete_work);

	ath9k_ps_wakeup(sc);

	spin_lock_bh(&sc->sc_pcu_lock);

	/*
	 * This is only performed if the channel settings have
	 * actually changed.
	 *
	 * To switch channels clear any pending DMA operations;
	 * wait long enough for the RX fifo to drain, reset the
	 * hardware at the new frequency, and then re-enable
	 * the relevant bits of the h/w.
	 */
<<<<<<< HEAD
	ath9k_hw_disable_interrupts(ah);
	ath_drain_all_txq(sc, false);

	stopped = ath_stoprecv(sc);
=======
	ath9k_hw_set_interrupts(ah, 0);
	stopped = ath_drain_all_txq(sc, false);

	spin_lock_bh(&sc->rx.pcu_lock);

	if (!ath_stoprecv(sc))
		stopped = false;
>>>>>>> 0a54917c

	/* XXX: do not flush receive queue here. We don't want
	 * to flush data frames already in queue because of
	 * changing channel. */

	if (!stopped || !(sc->sc_flags & SC_OP_OFFCHANNEL))
		fastcc = false;

	if (!(sc->sc_flags & SC_OP_OFFCHANNEL))
		caldata = &aphy->caldata;

	ath_dbg(common, ATH_DBG_CONFIG,
		"(%u MHz) -> (%u MHz), conf_is_ht40: %d fastcc: %d\n",
		sc->sc_ah->curchan->channel,
		channel->center_freq, conf_is_ht40(conf),
		fastcc);

	r = ath9k_hw_reset(ah, hchan, caldata, fastcc);
	if (r) {
		ath_err(common,
			"Unable to reset channel (%u MHz), reset status %d\n",
			channel->center_freq, r);
		goto ps_restore;
	}

	if (ath_startrecv(sc) != 0) {
		ath_err(common, "Unable to restart recv logic\n");
		r = -EIO;
		goto ps_restore;
	}

	ath_update_txpow(sc);
	ath9k_hw_set_interrupts(ah, ah->imask);

	if (!(sc->sc_flags & (SC_OP_OFFCHANNEL))) {
		ath_beacon_config(sc, NULL);
		ieee80211_queue_delayed_work(sc->hw, &sc->tx_complete_work, 0);
		ath_start_ani(common);
	}

 ps_restore:
	spin_unlock_bh(&sc->sc_pcu_lock);

	ath9k_ps_restore(sc);
	return r;
}

static void ath_paprd_activate(struct ath_softc *sc)
{
	struct ath_hw *ah = sc->sc_ah;
	struct ath9k_hw_cal_data *caldata = ah->caldata;
	struct ath_common *common = ath9k_hw_common(ah);
	int chain;

	if (!caldata || !caldata->paprd_done)
		return;

	ath9k_ps_wakeup(sc);
	ar9003_paprd_enable(ah, false);
	for (chain = 0; chain < AR9300_MAX_CHAINS; chain++) {
		if (!(common->tx_chainmask & BIT(chain)))
			continue;

		ar9003_paprd_populate_single_table(ah, caldata, chain);
	}

	ar9003_paprd_enable(ah, true);
	ath9k_ps_restore(sc);
}

void ath_paprd_calibrate(struct work_struct *work)
{
	struct ath_softc *sc = container_of(work, struct ath_softc, paprd_work);
	struct ieee80211_hw *hw = sc->hw;
	struct ath_hw *ah = sc->sc_ah;
	struct ieee80211_hdr *hdr;
	struct sk_buff *skb = NULL;
	struct ieee80211_tx_info *tx_info;
	int band = hw->conf.channel->band;
	struct ieee80211_supported_band *sband = &sc->sbands[band];
	struct ath_tx_control txctl;
	struct ath9k_hw_cal_data *caldata = ah->caldata;
	struct ath_common *common = ath9k_hw_common(ah);
	int ftype;
	int chain_ok = 0;
	int chain;
	int len = 1800;
	int time_left;
	int i;

	if (!caldata)
		return;

	skb = alloc_skb(len, GFP_KERNEL);
	if (!skb)
		return;

	tx_info = IEEE80211_SKB_CB(skb);

	skb_put(skb, len);
	memset(skb->data, 0, len);
	hdr = (struct ieee80211_hdr *)skb->data;
	ftype = IEEE80211_FTYPE_DATA | IEEE80211_STYPE_NULLFUNC;
	hdr->frame_control = cpu_to_le16(ftype);
	hdr->duration_id = cpu_to_le16(10);
	memcpy(hdr->addr1, hw->wiphy->perm_addr, ETH_ALEN);
	memcpy(hdr->addr2, hw->wiphy->perm_addr, ETH_ALEN);
	memcpy(hdr->addr3, hw->wiphy->perm_addr, ETH_ALEN);

	memset(&txctl, 0, sizeof(txctl));
	txctl.txq = sc->tx.txq_map[WME_AC_BE];

	ath9k_ps_wakeup(sc);
	ar9003_paprd_init_table(ah);
	for (chain = 0; chain < AR9300_MAX_CHAINS; chain++) {
		if (!(common->tx_chainmask & BIT(chain)))
			continue;

		chain_ok = 0;
		memset(tx_info, 0, sizeof(*tx_info));
		tx_info->band = band;

		for (i = 0; i < 4; i++) {
			tx_info->control.rates[i].idx = sband->n_bitrates - 1;
			tx_info->control.rates[i].count = 6;
		}

		init_completion(&sc->paprd_complete);
		sc->paprd_pending = true;
		ar9003_paprd_setup_gain_table(ah, chain);
		txctl.paprd = BIT(chain);
		if (ath_tx_start(hw, skb, &txctl) != 0)
			break;

		time_left = wait_for_completion_timeout(&sc->paprd_complete,
				msecs_to_jiffies(ATH_PAPRD_TIMEOUT));
		sc->paprd_pending = false;
		if (!time_left) {
			ath_dbg(ath9k_hw_common(ah), ATH_DBG_CALIBRATE,
				"Timeout waiting for paprd training on TX chain %d\n",
				chain);
			goto fail_paprd;
		}

		if (!ar9003_paprd_is_done(ah))
			break;

		if (ar9003_paprd_create_curve(ah, caldata, chain) != 0)
			break;

		chain_ok = 1;
	}
	kfree_skb(skb);

	if (chain_ok) {
		caldata->paprd_done = true;
		ath_paprd_activate(sc);
	}

fail_paprd:
	ath9k_ps_restore(sc);
}

/*
 *  This routine performs the periodic noise floor calibration function
 *  that is used to adjust and optimize the chip performance.  This
 *  takes environmental changes (location, temperature) into account.
 *  When the task is complete, it reschedules itself depending on the
 *  appropriate interval that was calculated.
 */
void ath_ani_calibrate(unsigned long data)
{
	struct ath_softc *sc = (struct ath_softc *)data;
	struct ath_hw *ah = sc->sc_ah;
	struct ath_common *common = ath9k_hw_common(ah);
	bool longcal = false;
	bool shortcal = false;
	bool aniflag = false;
	unsigned int timestamp = jiffies_to_msecs(jiffies);
	u32 cal_interval, short_cal_interval, long_cal_interval;
	unsigned long flags;

	if (ah->caldata && ah->caldata->nfcal_interference)
		long_cal_interval = ATH_LONG_CALINTERVAL_INT;
	else
		long_cal_interval = ATH_LONG_CALINTERVAL;

	short_cal_interval = (ah->opmode == NL80211_IFTYPE_AP) ?
		ATH_AP_SHORT_CALINTERVAL : ATH_STA_SHORT_CALINTERVAL;

	/* Only calibrate if awake */
	if (sc->sc_ah->power_mode != ATH9K_PM_AWAKE)
		goto set_timer;

	ath9k_ps_wakeup(sc);

	/* Long calibration runs independently of short calibration. */
	if ((timestamp - common->ani.longcal_timer) >= long_cal_interval) {
		longcal = true;
		ath_dbg(common, ATH_DBG_ANI, "longcal @%lu\n", jiffies);
		common->ani.longcal_timer = timestamp;
	}

	/* Short calibration applies only while caldone is false */
	if (!common->ani.caldone) {
		if ((timestamp - common->ani.shortcal_timer) >= short_cal_interval) {
			shortcal = true;
			ath_dbg(common, ATH_DBG_ANI,
				"shortcal @%lu\n", jiffies);
			common->ani.shortcal_timer = timestamp;
			common->ani.resetcal_timer = timestamp;
		}
	} else {
		if ((timestamp - common->ani.resetcal_timer) >=
		    ATH_RESTART_CALINTERVAL) {
			common->ani.caldone = ath9k_hw_reset_calvalid(ah);
			if (common->ani.caldone)
				common->ani.resetcal_timer = timestamp;
		}
	}

	/* Verify whether we must check ANI */
	if ((timestamp - common->ani.checkani_timer) >=
	     ah->config.ani_poll_interval) {
		aniflag = true;
		common->ani.checkani_timer = timestamp;
	}

	/* Skip all processing if there's nothing to do. */
	if (longcal || shortcal || aniflag) {
		/* Call ANI routine if necessary */
		if (aniflag) {
			spin_lock_irqsave(&common->cc_lock, flags);
			ath9k_hw_ani_monitor(ah, ah->curchan);
			ath_update_survey_stats(sc);
			spin_unlock_irqrestore(&common->cc_lock, flags);
		}

		/* Perform calibration if necessary */
		if (longcal || shortcal) {
			common->ani.caldone =
				ath9k_hw_calibrate(ah,
						   ah->curchan,
						   common->rx_chainmask,
						   longcal);
		}
	}

	ath9k_ps_restore(sc);

set_timer:
	/*
	* Set timer interval based on previous results.
	* The interval must be the shortest necessary to satisfy ANI,
	* short calibration and long calibration.
	*/
	cal_interval = ATH_LONG_CALINTERVAL;
	if (sc->sc_ah->config.enable_ani)
		cal_interval = min(cal_interval,
				   (u32)ah->config.ani_poll_interval);
	if (!common->ani.caldone)
		cal_interval = min(cal_interval, (u32)short_cal_interval);

	mod_timer(&common->ani.timer, jiffies + msecs_to_jiffies(cal_interval));
	if ((sc->sc_ah->caps.hw_caps & ATH9K_HW_CAP_PAPRD) && ah->caldata) {
		if (!ah->caldata->paprd_done)
			ieee80211_queue_work(sc->hw, &sc->paprd_work);
		else
			ath_paprd_activate(sc);
	}
}

/*
 * Update tx/rx chainmask. For legacy association,
 * hard code chainmask to 1x1, for 11n association, use
 * the chainmask configuration, for bt coexistence, use
 * the chainmask configuration even in legacy mode.
 */
void ath_update_chainmask(struct ath_softc *sc, int is_ht)
{
	struct ath_hw *ah = sc->sc_ah;
	struct ath_common *common = ath9k_hw_common(ah);

	if ((sc->sc_flags & SC_OP_OFFCHANNEL) || is_ht ||
	    (ah->btcoex_hw.scheme != ATH_BTCOEX_CFG_NONE)) {
		common->tx_chainmask = ah->caps.tx_chainmask;
		common->rx_chainmask = ah->caps.rx_chainmask;
	} else {
		common->tx_chainmask = 1;
		common->rx_chainmask = 1;
	}

	ath_dbg(common, ATH_DBG_CONFIG,
		"tx chmask: %d, rx chmask: %d\n",
		common->tx_chainmask,
		common->rx_chainmask);
}

static void ath_node_attach(struct ath_softc *sc, struct ieee80211_sta *sta)
{
	struct ath_node *an;
	struct ath_hw *ah = sc->sc_ah;
	an = (struct ath_node *)sta->drv_priv;

	if ((ah->caps.hw_caps) & ATH9K_HW_CAP_APM)
		sc->sc_flags |= SC_OP_ENABLE_APM;

	if (sc->sc_flags & SC_OP_TXAGGR) {
		ath_tx_node_init(sc, an);
		an->maxampdu = 1 << (IEEE80211_HT_MAX_AMPDU_FACTOR +
				     sta->ht_cap.ampdu_factor);
		an->mpdudensity = parse_mpdudensity(sta->ht_cap.ampdu_density);
	}
}

static void ath_node_detach(struct ath_softc *sc, struct ieee80211_sta *sta)
{
	struct ath_node *an = (struct ath_node *)sta->drv_priv;

	if (sc->sc_flags & SC_OP_TXAGGR)
		ath_tx_node_cleanup(sc, an);
}

void ath_hw_check(struct work_struct *work)
{
	struct ath_softc *sc = container_of(work, struct ath_softc, hw_check_work);
	int i;

	ath9k_ps_wakeup(sc);

	for (i = 0; i < 3; i++) {
		if (ath9k_hw_check_alive(sc->sc_ah))
			goto out;

		msleep(1);
	}
	ath_reset(sc, true);

out:
	ath9k_ps_restore(sc);
}

void ath9k_tasklet(unsigned long data)
{
	struct ath_softc *sc = (struct ath_softc *)data;
	struct ath_hw *ah = sc->sc_ah;
	struct ath_common *common = ath9k_hw_common(ah);

	u32 status = sc->intrstatus;
	u32 rxmask;

	ath9k_ps_wakeup(sc);

	if (status & ATH9K_INT_FATAL) {
		ath_reset(sc, true);
		ath9k_ps_restore(sc);
		return;
	}

	spin_lock_bh(&sc->sc_pcu_lock);

	if (!ath9k_hw_check_alive(ah))
		ieee80211_queue_work(sc->hw, &sc->hw_check_work);

	if (ah->caps.hw_caps & ATH9K_HW_CAP_EDMA)
		rxmask = (ATH9K_INT_RXHP | ATH9K_INT_RXLP | ATH9K_INT_RXEOL |
			  ATH9K_INT_RXORN);
	else
		rxmask = (ATH9K_INT_RX | ATH9K_INT_RXEOL | ATH9K_INT_RXORN);

	if (status & rxmask) {
		/* Check for high priority Rx first */
		if ((ah->caps.hw_caps & ATH9K_HW_CAP_EDMA) &&
		    (status & ATH9K_INT_RXHP))
			ath_rx_tasklet(sc, 0, true);

		ath_rx_tasklet(sc, 0, false);
	}

	if (status & ATH9K_INT_TX) {
		if (ah->caps.hw_caps & ATH9K_HW_CAP_EDMA)
			ath_tx_edma_tasklet(sc);
		else
			ath_tx_tasklet(sc);
	}

	if ((status & ATH9K_INT_TSFOOR) && sc->ps_enabled) {
		/*
		 * TSF sync does not look correct; remain awake to sync with
		 * the next Beacon.
		 */
		ath_dbg(common, ATH_DBG_PS,
			"TSFOOR - Sync with next Beacon\n");
		sc->ps_flags |= PS_WAIT_FOR_BEACON | PS_BEACON_SYNC;
	}

	if (ah->btcoex_hw.scheme == ATH_BTCOEX_CFG_3WIRE)
		if (status & ATH9K_INT_GENTIMER)
			ath_gen_timer_isr(sc->sc_ah);

	/* re-enable hardware interrupt */
	ath9k_hw_enable_interrupts(ah);

	spin_unlock_bh(&sc->sc_pcu_lock);
	ath9k_ps_restore(sc);
}

irqreturn_t ath_isr(int irq, void *dev)
{
#define SCHED_INTR (				\
		ATH9K_INT_FATAL |		\
		ATH9K_INT_RXORN |		\
		ATH9K_INT_RXEOL |		\
		ATH9K_INT_RX |			\
		ATH9K_INT_RXLP |		\
		ATH9K_INT_RXHP |		\
		ATH9K_INT_TX |			\
		ATH9K_INT_BMISS |		\
		ATH9K_INT_CST |			\
		ATH9K_INT_TSFOOR |		\
		ATH9K_INT_GENTIMER)

	struct ath_softc *sc = dev;
	struct ath_hw *ah = sc->sc_ah;
	struct ath_common *common = ath9k_hw_common(ah);
	enum ath9k_int status;
	bool sched = false;

	/*
	 * The hardware is not ready/present, don't
	 * touch anything. Note this can happen early
	 * on if the IRQ is shared.
	 */
	if (sc->sc_flags & SC_OP_INVALID)
		return IRQ_NONE;


	/* shared irq, not for us */

	if (!ath9k_hw_intrpend(ah))
		return IRQ_NONE;

	/*
	 * Figure out the reason(s) for the interrupt.  Note
	 * that the hal returns a pseudo-ISR that may include
	 * bits we haven't explicitly enabled so we mask the
	 * value to insure we only process bits we requested.
	 */
	ath9k_hw_getisr(ah, &status);	/* NB: clears ISR too */
	status &= ah->imask;	/* discard unasked-for bits */

	/*
	 * If there are no status bits set, then this interrupt was not
	 * for me (should have been caught above).
	 */
	if (!status)
		return IRQ_NONE;

	/* Cache the status */
	sc->intrstatus = status;

	if (status & SCHED_INTR)
		sched = true;

	/*
	 * If a FATAL or RXORN interrupt is received, we have to reset the
	 * chip immediately.
	 */
	if ((status & ATH9K_INT_FATAL) || ((status & ATH9K_INT_RXORN) &&
	    !(ah->caps.hw_caps & ATH9K_HW_CAP_EDMA)))
		goto chip_reset;

	if ((ah->caps.hw_caps & ATH9K_HW_CAP_EDMA) &&
	    (status & ATH9K_INT_BB_WATCHDOG)) {

		spin_lock(&common->cc_lock);
		ath_hw_cycle_counters_update(common);
		ar9003_hw_bb_watchdog_dbg_info(ah);
		spin_unlock(&common->cc_lock);

		goto chip_reset;
	}

	if (status & ATH9K_INT_SWBA)
		tasklet_schedule(&sc->bcon_tasklet);

	if (status & ATH9K_INT_TXURN)
		ath9k_hw_updatetxtriglevel(ah, true);

	if (ah->caps.hw_caps & ATH9K_HW_CAP_EDMA) {
		if (status & ATH9K_INT_RXEOL) {
			ah->imask &= ~(ATH9K_INT_RXEOL | ATH9K_INT_RXORN);
			ath9k_hw_set_interrupts(ah, ah->imask);
		}
	}

	if (status & ATH9K_INT_MIB) {
		/*
		 * Disable interrupts until we service the MIB
		 * interrupt; otherwise it will continue to
		 * fire.
		 */
		ath9k_hw_disable_interrupts(ah);
		/*
		 * Let the hal handle the event. We assume
		 * it will clear whatever condition caused
		 * the interrupt.
		 */
		spin_lock(&common->cc_lock);
		ath9k_hw_proc_mib_event(ah);
		spin_unlock(&common->cc_lock);
		ath9k_hw_enable_interrupts(ah);
	}

	if (!(ah->caps.hw_caps & ATH9K_HW_CAP_AUTOSLEEP))
		if (status & ATH9K_INT_TIM_TIMER) {
			if (ATH_DBG_WARN_ON_ONCE(sc->ps_idle))
				goto chip_reset;
			/* Clear RxAbort bit so that we can
			 * receive frames */
			ath9k_setpower(sc, ATH9K_PM_AWAKE);
			ath9k_hw_setrxabort(sc->sc_ah, 0);
			sc->ps_flags |= PS_WAIT_FOR_BEACON;
		}

chip_reset:

	ath_debug_stat_interrupt(sc, status);

	if (sched) {
		/* turn off every interrupt */
		ath9k_hw_disable_interrupts(ah);
		tasklet_schedule(&sc->intr_tq);
	}

	return IRQ_HANDLED;

#undef SCHED_INTR
}

static u32 ath_get_extchanmode(struct ath_softc *sc,
			       struct ieee80211_channel *chan,
			       enum nl80211_channel_type channel_type)
{
	u32 chanmode = 0;

	switch (chan->band) {
	case IEEE80211_BAND_2GHZ:
		switch(channel_type) {
		case NL80211_CHAN_NO_HT:
		case NL80211_CHAN_HT20:
			chanmode = CHANNEL_G_HT20;
			break;
		case NL80211_CHAN_HT40PLUS:
			chanmode = CHANNEL_G_HT40PLUS;
			break;
		case NL80211_CHAN_HT40MINUS:
			chanmode = CHANNEL_G_HT40MINUS;
			break;
		}
		break;
	case IEEE80211_BAND_5GHZ:
		switch(channel_type) {
		case NL80211_CHAN_NO_HT:
		case NL80211_CHAN_HT20:
			chanmode = CHANNEL_A_HT20;
			break;
		case NL80211_CHAN_HT40PLUS:
			chanmode = CHANNEL_A_HT40PLUS;
			break;
		case NL80211_CHAN_HT40MINUS:
			chanmode = CHANNEL_A_HT40MINUS;
			break;
		}
		break;
	default:
		break;
	}

	return chanmode;
}

static void ath9k_bss_assoc_info(struct ath_softc *sc,
				 struct ieee80211_hw *hw,
				 struct ieee80211_vif *vif,
				 struct ieee80211_bss_conf *bss_conf)
{
	struct ath_wiphy *aphy = hw->priv;
	struct ath_hw *ah = sc->sc_ah;
	struct ath_common *common = ath9k_hw_common(ah);

	if (bss_conf->assoc) {
		ath_dbg(common, ATH_DBG_CONFIG,
			"Bss Info ASSOC %d, bssid: %pM\n",
			bss_conf->aid, common->curbssid);

		/* New association, store aid */
		common->curaid = bss_conf->aid;
		ath9k_hw_write_associd(ah);

		/*
		 * Request a re-configuration of Beacon related timers
		 * on the receipt of the first Beacon frame (i.e.,
		 * after time sync with the AP).
		 */
		sc->ps_flags |= PS_BEACON_SYNC;

		/* Configure the beacon */
		ath_beacon_config(sc, vif);

		/* Reset rssi stats */
		aphy->last_rssi = ATH_RSSI_DUMMY_MARKER;
		sc->sc_ah->stats.avgbrssi = ATH_RSSI_DUMMY_MARKER;

		sc->sc_flags |= SC_OP_ANI_RUN;
		ath_start_ani(common);
	} else {
		ath_dbg(common, ATH_DBG_CONFIG, "Bss Info DISASSOC\n");
		common->curaid = 0;
		/* Stop ANI */
		sc->sc_flags &= ~SC_OP_ANI_RUN;
		del_timer_sync(&common->ani.timer);
	}
}

void ath_radio_enable(struct ath_softc *sc, struct ieee80211_hw *hw)
{
	struct ath_hw *ah = sc->sc_ah;
	struct ath_common *common = ath9k_hw_common(ah);
	struct ieee80211_channel *channel = hw->conf.channel;
	int r;

	ath9k_ps_wakeup(sc);
	spin_lock_bh(&sc->sc_pcu_lock);

	ath9k_hw_configpcipowersave(ah, 0, 0);

	if (!ah->curchan)
		ah->curchan = ath_get_curchannel(sc, sc->hw);

	r = ath9k_hw_reset(ah, ah->curchan, ah->caldata, false);
	if (r) {
		ath_err(common,
			"Unable to reset channel (%u MHz), reset status %d\n",
			channel->center_freq, r);
	}

	ath_update_txpow(sc);
	if (ath_startrecv(sc) != 0) {
		ath_err(common, "Unable to restart recv logic\n");
		spin_unlock_bh(&sc->sc_pcu_lock);
		return;
	}
	if (sc->sc_flags & SC_OP_BEACONS)
		ath_beacon_config(sc, NULL);	/* restart beacons */

	/* Re-Enable  interrupts */
	ath9k_hw_set_interrupts(ah, ah->imask);

	/* Enable LED */
	ath9k_hw_cfg_output(ah, ah->led_pin,
			    AR_GPIO_OUTPUT_MUX_AS_OUTPUT);
	ath9k_hw_set_gpio(ah, ah->led_pin, 0);

	ieee80211_wake_queues(hw);
	spin_unlock_bh(&sc->sc_pcu_lock);

	ath9k_ps_restore(sc);
}

void ath_radio_disable(struct ath_softc *sc, struct ieee80211_hw *hw)
{
	struct ath_hw *ah = sc->sc_ah;
	struct ieee80211_channel *channel = hw->conf.channel;
	int r;

	ath9k_ps_wakeup(sc);
	spin_lock_bh(&sc->sc_pcu_lock);

	ieee80211_stop_queues(hw);

	/*
	 * Keep the LED on when the radio is disabled
	 * during idle unassociated state.
	 */
	if (!sc->ps_idle) {
		ath9k_hw_set_gpio(ah, ah->led_pin, 1);
		ath9k_hw_cfg_gpio_input(ah, ah->led_pin);
	}

	/* Disable interrupts */
	ath9k_hw_disable_interrupts(ah);

	ath_drain_all_txq(sc, false);	/* clear pending tx frames */

	ath_stoprecv(sc);		/* turn off frame recv */
	ath_flushrecv(sc);		/* flush recv queue */

	if (!ah->curchan)
		ah->curchan = ath_get_curchannel(sc, hw);

	r = ath9k_hw_reset(ah, ah->curchan, ah->caldata, false);
	if (r) {
		ath_err(ath9k_hw_common(sc->sc_ah),
			"Unable to reset channel (%u MHz), reset status %d\n",
			channel->center_freq, r);
	}

	ath9k_hw_phy_disable(ah);

	ath9k_hw_configpcipowersave(ah, 1, 1);

	spin_unlock_bh(&sc->sc_pcu_lock);
	ath9k_ps_restore(sc);

	ath9k_setpower(sc, ATH9K_PM_FULL_SLEEP);
}

int ath_reset(struct ath_softc *sc, bool retry_tx)
{
	struct ath_hw *ah = sc->sc_ah;
	struct ath_common *common = ath9k_hw_common(ah);
	struct ieee80211_hw *hw = sc->hw;
	int r;

	/* Stop ANI */
	del_timer_sync(&common->ani.timer);

	spin_lock_bh(&sc->sc_pcu_lock);

	ieee80211_stop_queues(hw);

	ath9k_hw_disable_interrupts(ah);
	ath_drain_all_txq(sc, retry_tx);

	ath_stoprecv(sc);
	ath_flushrecv(sc);

	r = ath9k_hw_reset(ah, sc->sc_ah->curchan, ah->caldata, false);
	if (r)
		ath_err(common,
			"Unable to reset hardware; reset status %d\n", r);

	if (ath_startrecv(sc) != 0)
		ath_err(common, "Unable to start recv logic\n");

	/*
	 * We may be doing a reset in response to a request
	 * that changes the channel so update any state that
	 * might change as a result.
	 */
	ath_update_txpow(sc);

	if ((sc->sc_flags & SC_OP_BEACONS) || !(sc->sc_flags & (SC_OP_OFFCHANNEL)))
		ath_beacon_config(sc, NULL);	/* restart beacons */

	ath9k_hw_set_interrupts(ah, ah->imask);

	if (retry_tx) {
		int i;
		for (i = 0; i < ATH9K_NUM_TX_QUEUES; i++) {
			if (ATH_TXQ_SETUP(sc, i)) {
				spin_lock_bh(&sc->tx.txq[i].axq_lock);
				ath_txq_schedule(sc, &sc->tx.txq[i]);
				spin_unlock_bh(&sc->tx.txq[i].axq_lock);
			}
		}
	}

	ieee80211_wake_queues(hw);
	spin_unlock_bh(&sc->sc_pcu_lock);

	/* Start ANI */
	ath_start_ani(common);

	return r;
}

/* XXX: Remove me once we don't depend on ath9k_channel for all
 * this redundant data */
void ath9k_update_ichannel(struct ath_softc *sc, struct ieee80211_hw *hw,
			   struct ath9k_channel *ichan)
{
	struct ieee80211_channel *chan = hw->conf.channel;
	struct ieee80211_conf *conf = &hw->conf;

	ichan->channel = chan->center_freq;
	ichan->chan = chan;

	if (chan->band == IEEE80211_BAND_2GHZ) {
		ichan->chanmode = CHANNEL_G;
		ichan->channelFlags = CHANNEL_2GHZ | CHANNEL_OFDM | CHANNEL_G;
	} else {
		ichan->chanmode = CHANNEL_A;
		ichan->channelFlags = CHANNEL_5GHZ | CHANNEL_OFDM;
	}

	if (conf_is_ht(conf))
		ichan->chanmode = ath_get_extchanmode(sc, chan,
					    conf->channel_type);
}

/**********************/
/* mac80211 callbacks */
/**********************/

static int ath9k_start(struct ieee80211_hw *hw)
{
	struct ath_wiphy *aphy = hw->priv;
	struct ath_softc *sc = aphy->sc;
	struct ath_hw *ah = sc->sc_ah;
	struct ath_common *common = ath9k_hw_common(ah);
	struct ieee80211_channel *curchan = hw->conf.channel;
	struct ath9k_channel *init_channel;
	int r;

	ath_dbg(common, ATH_DBG_CONFIG,
		"Starting driver with initial channel: %d MHz\n",
		curchan->center_freq);

	mutex_lock(&sc->mutex);

	if (ath9k_wiphy_started(sc)) {
		if (sc->chan_idx == curchan->hw_value) {
			/*
			 * Already on the operational channel, the new wiphy
			 * can be marked active.
			 */
			aphy->state = ATH_WIPHY_ACTIVE;
			ieee80211_wake_queues(hw);
		} else {
			/*
			 * Another wiphy is on another channel, start the new
			 * wiphy in paused state.
			 */
			aphy->state = ATH_WIPHY_PAUSED;
			ieee80211_stop_queues(hw);
		}
		mutex_unlock(&sc->mutex);
		return 0;
	}
	aphy->state = ATH_WIPHY_ACTIVE;

	/* setup initial channel */

	sc->chan_idx = curchan->hw_value;

	init_channel = ath_get_curchannel(sc, hw);

	/* Reset SERDES registers */
	ath9k_hw_configpcipowersave(ah, 0, 0);

	/*
	 * The basic interface to setting the hardware in a good
	 * state is ``reset''.  On return the hardware is known to
	 * be powered up and with interrupts disabled.  This must
	 * be followed by initialization of the appropriate bits
	 * and then setup of the interrupt mask.
	 */
	spin_lock_bh(&sc->sc_pcu_lock);
	r = ath9k_hw_reset(ah, init_channel, ah->caldata, false);
	if (r) {
		ath_err(common,
			"Unable to reset hardware; reset status %d (freq %u MHz)\n",
			r, curchan->center_freq);
		spin_unlock_bh(&sc->sc_pcu_lock);
		goto mutex_unlock;
	}

	/*
	 * This is needed only to setup initial state
	 * but it's best done after a reset.
	 */
	ath_update_txpow(sc);

	/*
	 * Setup the hardware after reset:
	 * The receive engine is set going.
	 * Frame transmit is handled entirely
	 * in the frame output path; there's nothing to do
	 * here except setup the interrupt mask.
	 */
	if (ath_startrecv(sc) != 0) {
		ath_err(common, "Unable to start recv logic\n");
		r = -EIO;
		spin_unlock_bh(&sc->sc_pcu_lock);
		goto mutex_unlock;
	}
	spin_unlock_bh(&sc->sc_pcu_lock);

	/* Setup our intr mask. */
	ah->imask = ATH9K_INT_TX | ATH9K_INT_RXEOL |
		    ATH9K_INT_RXORN | ATH9K_INT_FATAL |
		    ATH9K_INT_GLOBAL;

	if (ah->caps.hw_caps & ATH9K_HW_CAP_EDMA)
		ah->imask |= ATH9K_INT_RXHP |
			     ATH9K_INT_RXLP |
			     ATH9K_INT_BB_WATCHDOG;
	else
		ah->imask |= ATH9K_INT_RX;

	ah->imask |= ATH9K_INT_GTT;

	if (ah->caps.hw_caps & ATH9K_HW_CAP_HT)
		ah->imask |= ATH9K_INT_CST;

	sc->sc_flags &= ~SC_OP_INVALID;
	sc->sc_ah->is_monitoring = false;

	/* Disable BMISS interrupt when we're not associated */
	ah->imask &= ~(ATH9K_INT_SWBA | ATH9K_INT_BMISS);
	ath9k_hw_set_interrupts(ah, ah->imask);

	ieee80211_wake_queues(hw);

	ieee80211_queue_delayed_work(sc->hw, &sc->tx_complete_work, 0);

	if ((ah->btcoex_hw.scheme != ATH_BTCOEX_CFG_NONE) &&
	    !ah->btcoex_hw.enabled) {
		ath9k_hw_btcoex_set_weight(ah, AR_BT_COEX_WGHT,
					   AR_STOMP_LOW_WLAN_WGHT);
		ath9k_hw_btcoex_enable(ah);

		if (common->bus_ops->bt_coex_prep)
			common->bus_ops->bt_coex_prep(common);
		if (ah->btcoex_hw.scheme == ATH_BTCOEX_CFG_3WIRE)
			ath9k_btcoex_timer_resume(sc);
	}

	pm_qos_update_request(&sc->pm_qos_req, 55);

	if (ah->caps.pcie_lcr_extsync_en && common->bus_ops->extn_synch_en)
		common->bus_ops->extn_synch_en(common);

mutex_unlock:
	mutex_unlock(&sc->mutex);

	return r;
}

static int ath9k_tx(struct ieee80211_hw *hw,
		    struct sk_buff *skb)
{
	struct ath_wiphy *aphy = hw->priv;
	struct ath_softc *sc = aphy->sc;
	struct ath_common *common = ath9k_hw_common(sc->sc_ah);
	struct ath_tx_control txctl;
	struct ieee80211_hdr *hdr = (struct ieee80211_hdr *) skb->data;

	if (aphy->state != ATH_WIPHY_ACTIVE && aphy->state != ATH_WIPHY_SCAN) {
		ath_dbg(common, ATH_DBG_XMIT,
			"ath9k: %s: TX in unexpected wiphy state %d\n",
			wiphy_name(hw->wiphy), aphy->state);
		goto exit;
	}

	if (sc->ps_enabled) {
		/*
		 * mac80211 does not set PM field for normal data frames, so we
		 * need to update that based on the current PS mode.
		 */
		if (ieee80211_is_data(hdr->frame_control) &&
		    !ieee80211_is_nullfunc(hdr->frame_control) &&
		    !ieee80211_has_pm(hdr->frame_control)) {
			ath_dbg(common, ATH_DBG_PS,
				"Add PM=1 for a TX frame while in PS mode\n");
			hdr->frame_control |= cpu_to_le16(IEEE80211_FCTL_PM);
		}
	}

	if (unlikely(sc->sc_ah->power_mode != ATH9K_PM_AWAKE)) {
		/*
		 * We are using PS-Poll and mac80211 can request TX while in
		 * power save mode. Need to wake up hardware for the TX to be
		 * completed and if needed, also for RX of buffered frames.
		 */
		ath9k_ps_wakeup(sc);
		if (!(sc->sc_ah->caps.hw_caps & ATH9K_HW_CAP_AUTOSLEEP))
			ath9k_hw_setrxabort(sc->sc_ah, 0);
		if (ieee80211_is_pspoll(hdr->frame_control)) {
			ath_dbg(common, ATH_DBG_PS,
				"Sending PS-Poll to pick a buffered frame\n");
			sc->ps_flags |= PS_WAIT_FOR_PSPOLL_DATA;
		} else {
			ath_dbg(common, ATH_DBG_PS,
				"Wake up to complete TX\n");
			sc->ps_flags |= PS_WAIT_FOR_TX_ACK;
		}
		/*
		 * The actual restore operation will happen only after
		 * the sc_flags bit is cleared. We are just dropping
		 * the ps_usecount here.
		 */
		ath9k_ps_restore(sc);
	}

	memset(&txctl, 0, sizeof(struct ath_tx_control));
	txctl.txq = sc->tx.txq_map[skb_get_queue_mapping(skb)];

	ath_dbg(common, ATH_DBG_XMIT, "transmitting packet, skb: %p\n", skb);

	if (ath_tx_start(hw, skb, &txctl) != 0) {
		ath_dbg(common, ATH_DBG_XMIT, "TX failed\n");
		goto exit;
	}

	return 0;
exit:
	dev_kfree_skb_any(skb);
	return 0;
}

static void ath9k_stop(struct ieee80211_hw *hw)
{
	struct ath_wiphy *aphy = hw->priv;
	struct ath_softc *sc = aphy->sc;
	struct ath_hw *ah = sc->sc_ah;
	struct ath_common *common = ath9k_hw_common(ah);
	int i;

	mutex_lock(&sc->mutex);

	aphy->state = ATH_WIPHY_INACTIVE;

	if (led_blink)
		cancel_delayed_work_sync(&sc->ath_led_blink_work);

	cancel_delayed_work_sync(&sc->tx_complete_work);
	cancel_work_sync(&sc->paprd_work);
	cancel_work_sync(&sc->hw_check_work);

	for (i = 0; i < sc->num_sec_wiphy; i++) {
		if (sc->sec_wiphy[i])
			break;
	}

	if (i == sc->num_sec_wiphy) {
		cancel_delayed_work_sync(&sc->wiphy_work);
		cancel_work_sync(&sc->chan_work);
	}

	if (sc->sc_flags & SC_OP_INVALID) {
		ath_dbg(common, ATH_DBG_ANY, "Device not present\n");
		mutex_unlock(&sc->mutex);
		return;
	}

	if (ath9k_wiphy_started(sc)) {
		mutex_unlock(&sc->mutex);
		return; /* another wiphy still in use */
	}

	/* Ensure HW is awake when we try to shut it down. */
	ath9k_ps_wakeup(sc);

	if (ah->btcoex_hw.enabled) {
		ath9k_hw_btcoex_disable(ah);
		if (ah->btcoex_hw.scheme == ATH_BTCOEX_CFG_3WIRE)
			ath9k_btcoex_timer_pause(sc);
	}

	spin_lock_bh(&sc->sc_pcu_lock);

	/* make sure h/w will not generate any interrupt
	 * before setting the invalid flag. */
	ath9k_hw_disable_interrupts(ah);

	if (!(sc->sc_flags & SC_OP_INVALID)) {
		ath_drain_all_txq(sc, false);
		ath_stoprecv(sc);
		ath9k_hw_phy_disable(ah);
	} else
		sc->rx.rxlink = NULL;

	/* disable HAL and put h/w to sleep */
	ath9k_hw_disable(ah);
	ath9k_hw_configpcipowersave(ah, 1, 1);

	spin_unlock_bh(&sc->sc_pcu_lock);

	ath9k_ps_restore(sc);

	/* Finally, put the chip in FULL SLEEP mode */
	ath9k_setpower(sc, ATH9K_PM_FULL_SLEEP);

	sc->sc_flags |= SC_OP_INVALID;

	pm_qos_update_request(&sc->pm_qos_req, PM_QOS_DEFAULT_VALUE);

	mutex_unlock(&sc->mutex);

	ath_dbg(common, ATH_DBG_CONFIG, "Driver halt\n");
}

static int ath9k_add_interface(struct ieee80211_hw *hw,
			       struct ieee80211_vif *vif)
{
	struct ath_wiphy *aphy = hw->priv;
	struct ath_softc *sc = aphy->sc;
	struct ath_hw *ah = sc->sc_ah;
	struct ath_common *common = ath9k_hw_common(ah);
	struct ath_vif *avp = (void *)vif->drv_priv;
	enum nl80211_iftype ic_opmode = NL80211_IFTYPE_UNSPECIFIED;
	int ret = 0;

	mutex_lock(&sc->mutex);

	switch (vif->type) {
	case NL80211_IFTYPE_STATION:
		ic_opmode = NL80211_IFTYPE_STATION;
		break;
	case NL80211_IFTYPE_WDS:
		ic_opmode = NL80211_IFTYPE_WDS;
		break;
	case NL80211_IFTYPE_ADHOC:
	case NL80211_IFTYPE_AP:
	case NL80211_IFTYPE_MESH_POINT:
		if (sc->nbcnvifs >= ATH_BCBUF) {
			ret = -ENOBUFS;
			goto out;
		}
		ic_opmode = vif->type;
		break;
	default:
		ath_err(common, "Interface type %d not yet supported\n",
			vif->type);
		ret = -EOPNOTSUPP;
		goto out;
	}

	ath_dbg(common, ATH_DBG_CONFIG,
		"Attach a VIF of type: %d\n", ic_opmode);

	/* Set the VIF opmode */
	avp->av_opmode = ic_opmode;
	avp->av_bslot = -1;

	sc->nvifs++;

	ath9k_set_bssid_mask(hw, vif);

	if (sc->nvifs > 1)
		goto out; /* skip global settings for secondary vif */

	if (ic_opmode == NL80211_IFTYPE_AP) {
		ath9k_hw_set_tsfadjust(ah, 1);
		sc->sc_flags |= SC_OP_TSF_RESET;
	}

	/* Set the device opmode */
	ah->opmode = ic_opmode;

	/*
	 * Enable MIB interrupts when there are hardware phy counters.
	 * Note we only do this (at the moment) for station mode.
	 */
	if ((vif->type == NL80211_IFTYPE_STATION) ||
	    (vif->type == NL80211_IFTYPE_ADHOC) ||
	    (vif->type == NL80211_IFTYPE_MESH_POINT)) {
		if (ah->config.enable_ani)
			ah->imask |= ATH9K_INT_MIB;
		ah->imask |= ATH9K_INT_TSFOOR;
	}

	ath9k_hw_set_interrupts(ah, ah->imask);

	if (vif->type == NL80211_IFTYPE_AP    ||
	    vif->type == NL80211_IFTYPE_ADHOC) {
		sc->sc_flags |= SC_OP_ANI_RUN;
		ath_start_ani(common);
	}

out:
	mutex_unlock(&sc->mutex);
	return ret;
}

static void ath9k_remove_interface(struct ieee80211_hw *hw,
				   struct ieee80211_vif *vif)
{
	struct ath_wiphy *aphy = hw->priv;
	struct ath_softc *sc = aphy->sc;
	struct ath_common *common = ath9k_hw_common(sc->sc_ah);
	struct ath_vif *avp = (void *)vif->drv_priv;

	ath_dbg(common, ATH_DBG_CONFIG, "Detach Interface\n");

	mutex_lock(&sc->mutex);

	/* Stop ANI */
	sc->sc_flags &= ~SC_OP_ANI_RUN;
	del_timer_sync(&common->ani.timer);

	/* Reclaim beacon resources */
	if ((sc->sc_ah->opmode == NL80211_IFTYPE_AP) ||
	    (sc->sc_ah->opmode == NL80211_IFTYPE_ADHOC) ||
	    (sc->sc_ah->opmode == NL80211_IFTYPE_MESH_POINT)) {
		/* Disable SWBA interrupt */
		sc->sc_ah->imask &= ~ATH9K_INT_SWBA;
		ath9k_ps_wakeup(sc);
		ath9k_hw_set_interrupts(sc->sc_ah, sc->sc_ah->imask);
		ath9k_hw_stoptxdma(sc->sc_ah, sc->beacon.beaconq);
		ath9k_ps_restore(sc);
		tasklet_kill(&sc->bcon_tasklet);
	}

	ath_beacon_return(sc, avp);
	sc->sc_flags &= ~SC_OP_BEACONS;

	if (sc->nbcnvifs) {
		/* Re-enable SWBA interrupt */
		sc->sc_ah->imask |= ATH9K_INT_SWBA;
		ath9k_ps_wakeup(sc);
		ath9k_hw_set_interrupts(sc->sc_ah, sc->sc_ah->imask);
		ath9k_ps_restore(sc);
	}

	sc->nvifs--;

	mutex_unlock(&sc->mutex);
}

static void ath9k_enable_ps(struct ath_softc *sc)
{
	struct ath_hw *ah = sc->sc_ah;

	sc->ps_enabled = true;
	if (!(ah->caps.hw_caps & ATH9K_HW_CAP_AUTOSLEEP)) {
		if ((ah->imask & ATH9K_INT_TIM_TIMER) == 0) {
			ah->imask |= ATH9K_INT_TIM_TIMER;
			ath9k_hw_set_interrupts(ah, ah->imask);
		}
		ath9k_hw_setrxabort(ah, 1);
	}
}

static void ath9k_disable_ps(struct ath_softc *sc)
{
	struct ath_hw *ah = sc->sc_ah;

	sc->ps_enabled = false;
	ath9k_hw_setpower(ah, ATH9K_PM_AWAKE);
	if (!(ah->caps.hw_caps & ATH9K_HW_CAP_AUTOSLEEP)) {
		ath9k_hw_setrxabort(ah, 0);
		sc->ps_flags &= ~(PS_WAIT_FOR_BEACON |
				  PS_WAIT_FOR_CAB |
				  PS_WAIT_FOR_PSPOLL_DATA |
				  PS_WAIT_FOR_TX_ACK);
		if (ah->imask & ATH9K_INT_TIM_TIMER) {
			ah->imask &= ~ATH9K_INT_TIM_TIMER;
			ath9k_hw_set_interrupts(ah, ah->imask);
		}
	}

}

static int ath9k_config(struct ieee80211_hw *hw, u32 changed)
{
	struct ath_wiphy *aphy = hw->priv;
	struct ath_softc *sc = aphy->sc;
	struct ath_hw *ah = sc->sc_ah;
	struct ath_common *common = ath9k_hw_common(ah);
	struct ieee80211_conf *conf = &hw->conf;
	bool disable_radio;

	mutex_lock(&sc->mutex);

	/*
	 * Leave this as the first check because we need to turn on the
	 * radio if it was disabled before prior to processing the rest
	 * of the changes. Likewise we must only disable the radio towards
	 * the end.
	 */
	if (changed & IEEE80211_CONF_CHANGE_IDLE) {
		bool enable_radio;
		bool all_wiphys_idle;
		bool idle = !!(conf->flags & IEEE80211_CONF_IDLE);

		spin_lock_bh(&sc->wiphy_lock);
		all_wiphys_idle =  ath9k_all_wiphys_idle(sc);
		ath9k_set_wiphy_idle(aphy, idle);

		enable_radio = (!idle && all_wiphys_idle);

		/*
		 * After we unlock here its possible another wiphy
		 * can be re-renabled so to account for that we will
		 * only disable the radio toward the end of this routine
		 * if by then all wiphys are still idle.
		 */
		spin_unlock_bh(&sc->wiphy_lock);

		if (enable_radio) {
			sc->ps_idle = false;
			ath_radio_enable(sc, hw);
			ath_dbg(common, ATH_DBG_CONFIG,
				"not-idle: enabling radio\n");
		}
	}

	/*
	 * We just prepare to enable PS. We have to wait until our AP has
	 * ACK'd our null data frame to disable RX otherwise we'll ignore
	 * those ACKs and end up retransmitting the same null data frames.
	 * IEEE80211_CONF_CHANGE_PS is only passed by mac80211 for STA mode.
	 */
	if (changed & IEEE80211_CONF_CHANGE_PS) {
		unsigned long flags;
		spin_lock_irqsave(&sc->sc_pm_lock, flags);
		if (conf->flags & IEEE80211_CONF_PS)
			ath9k_enable_ps(sc);
		else
			ath9k_disable_ps(sc);
		spin_unlock_irqrestore(&sc->sc_pm_lock, flags);
	}

	if (changed & IEEE80211_CONF_CHANGE_MONITOR) {
		if (conf->flags & IEEE80211_CONF_MONITOR) {
			ath_dbg(common, ATH_DBG_CONFIG,
				"Monitor mode is enabled\n");
			sc->sc_ah->is_monitoring = true;
		} else {
			ath_dbg(common, ATH_DBG_CONFIG,
				"Monitor mode is disabled\n");
			sc->sc_ah->is_monitoring = false;
		}
	}

	if (changed & IEEE80211_CONF_CHANGE_CHANNEL) {
		struct ieee80211_channel *curchan = hw->conf.channel;
		int pos = curchan->hw_value;
		int old_pos = -1;
		unsigned long flags;

		if (ah->curchan)
			old_pos = ah->curchan - &ah->channels[0];

		aphy->chan_idx = pos;
		aphy->chan_is_ht = conf_is_ht(conf);
		if (hw->conf.flags & IEEE80211_CONF_OFFCHANNEL)
			sc->sc_flags |= SC_OP_OFFCHANNEL;
		else
			sc->sc_flags &= ~SC_OP_OFFCHANNEL;

		if (aphy->state == ATH_WIPHY_SCAN ||
		    aphy->state == ATH_WIPHY_ACTIVE)
			ath9k_wiphy_pause_all_forced(sc, aphy);
		else {
			/*
			 * Do not change operational channel based on a paused
			 * wiphy changes.
			 */
			goto skip_chan_change;
		}

		ath_dbg(common, ATH_DBG_CONFIG, "Set channel: %d MHz\n",
			curchan->center_freq);

		/* XXX: remove me eventualy */
		ath9k_update_ichannel(sc, hw, &sc->sc_ah->channels[pos]);

		ath_update_chainmask(sc, conf_is_ht(conf));

		/* update survey stats for the old channel before switching */
		spin_lock_irqsave(&common->cc_lock, flags);
		ath_update_survey_stats(sc);
		spin_unlock_irqrestore(&common->cc_lock, flags);

		/*
		 * If the operating channel changes, change the survey in-use flags
		 * along with it.
		 * Reset the survey data for the new channel, unless we're switching
		 * back to the operating channel from an off-channel operation.
		 */
		if (!(hw->conf.flags & IEEE80211_CONF_OFFCHANNEL) &&
		    sc->cur_survey != &sc->survey[pos]) {

			if (sc->cur_survey)
				sc->cur_survey->filled &= ~SURVEY_INFO_IN_USE;

			sc->cur_survey = &sc->survey[pos];

			memset(sc->cur_survey, 0, sizeof(struct survey_info));
			sc->cur_survey->filled |= SURVEY_INFO_IN_USE;
		} else if (!(sc->survey[pos].filled & SURVEY_INFO_IN_USE)) {
			memset(&sc->survey[pos], 0, sizeof(struct survey_info));
		}

		if (ath_set_channel(sc, hw, &sc->sc_ah->channels[pos]) < 0) {
			ath_err(common, "Unable to set channel\n");
			mutex_unlock(&sc->mutex);
			return -EINVAL;
		}

		/*
		 * The most recent snapshot of channel->noisefloor for the old
		 * channel is only available after the hardware reset. Copy it to
		 * the survey stats now.
		 */
		if (old_pos >= 0)
			ath_update_survey_nf(sc, old_pos);
	}

skip_chan_change:
	if (changed & IEEE80211_CONF_CHANGE_POWER) {
		sc->config.txpowlimit = 2 * conf->power_level;
		ath_update_txpow(sc);
	}

	spin_lock_bh(&sc->wiphy_lock);
	disable_radio = ath9k_all_wiphys_idle(sc);
	spin_unlock_bh(&sc->wiphy_lock);

	if (disable_radio) {
		ath_dbg(common, ATH_DBG_CONFIG, "idle: disabling radio\n");
		sc->ps_idle = true;
		ath_radio_disable(sc, hw);
	}

	mutex_unlock(&sc->mutex);

	return 0;
}

#define SUPPORTED_FILTERS			\
	(FIF_PROMISC_IN_BSS |			\
	FIF_ALLMULTI |				\
	FIF_CONTROL |				\
	FIF_PSPOLL |				\
	FIF_OTHER_BSS |				\
	FIF_BCN_PRBRESP_PROMISC |		\
	FIF_PROBE_REQ |				\
	FIF_FCSFAIL)

/* FIXME: sc->sc_full_reset ? */
static void ath9k_configure_filter(struct ieee80211_hw *hw,
				   unsigned int changed_flags,
				   unsigned int *total_flags,
				   u64 multicast)
{
	struct ath_wiphy *aphy = hw->priv;
	struct ath_softc *sc = aphy->sc;
	u32 rfilt;

	changed_flags &= SUPPORTED_FILTERS;
	*total_flags &= SUPPORTED_FILTERS;

	sc->rx.rxfilter = *total_flags;
	ath9k_ps_wakeup(sc);
	rfilt = ath_calcrxfilter(sc);
	ath9k_hw_setrxfilter(sc->sc_ah, rfilt);
	ath9k_ps_restore(sc);

	ath_dbg(ath9k_hw_common(sc->sc_ah), ATH_DBG_CONFIG,
		"Set HW RX filter: 0x%x\n", rfilt);
}

static int ath9k_sta_add(struct ieee80211_hw *hw,
			 struct ieee80211_vif *vif,
			 struct ieee80211_sta *sta)
{
	struct ath_wiphy *aphy = hw->priv;
	struct ath_softc *sc = aphy->sc;

	ath_node_attach(sc, sta);

	return 0;
}

static int ath9k_sta_remove(struct ieee80211_hw *hw,
			    struct ieee80211_vif *vif,
			    struct ieee80211_sta *sta)
{
	struct ath_wiphy *aphy = hw->priv;
	struct ath_softc *sc = aphy->sc;

	ath_node_detach(sc, sta);

	return 0;
}

static int ath9k_conf_tx(struct ieee80211_hw *hw, u16 queue,
			 const struct ieee80211_tx_queue_params *params)
{
	struct ath_wiphy *aphy = hw->priv;
	struct ath_softc *sc = aphy->sc;
	struct ath_common *common = ath9k_hw_common(sc->sc_ah);
	struct ath_txq *txq;
	struct ath9k_tx_queue_info qi;
	int ret = 0;

	if (queue >= WME_NUM_AC)
		return 0;

	txq = sc->tx.txq_map[queue];

	mutex_lock(&sc->mutex);

	memset(&qi, 0, sizeof(struct ath9k_tx_queue_info));

	qi.tqi_aifs = params->aifs;
	qi.tqi_cwmin = params->cw_min;
	qi.tqi_cwmax = params->cw_max;
	qi.tqi_burstTime = params->txop;

	ath_dbg(common, ATH_DBG_CONFIG,
		"Configure tx [queue/halq] [%d/%d], aifs: %d, cw_min: %d, cw_max: %d, txop: %d\n",
		queue, txq->axq_qnum, params->aifs, params->cw_min,
		params->cw_max, params->txop);

	ret = ath_txq_update(sc, txq->axq_qnum, &qi);
	if (ret)
		ath_err(common, "TXQ Update failed\n");

	if (sc->sc_ah->opmode == NL80211_IFTYPE_ADHOC)
		if (queue == WME_AC_BE && !ret)
			ath_beaconq_config(sc);

	mutex_unlock(&sc->mutex);

	return ret;
}

static int ath9k_set_key(struct ieee80211_hw *hw,
			 enum set_key_cmd cmd,
			 struct ieee80211_vif *vif,
			 struct ieee80211_sta *sta,
			 struct ieee80211_key_conf *key)
{
	struct ath_wiphy *aphy = hw->priv;
	struct ath_softc *sc = aphy->sc;
	struct ath_common *common = ath9k_hw_common(sc->sc_ah);
	int ret = 0;

	if (modparam_nohwcrypt)
		return -ENOSPC;

	mutex_lock(&sc->mutex);
	ath9k_ps_wakeup(sc);
	ath_dbg(common, ATH_DBG_CONFIG, "Set HW Key\n");

	switch (cmd) {
	case SET_KEY:
		ret = ath_key_config(common, vif, sta, key);
		if (ret >= 0) {
			key->hw_key_idx = ret;
			/* push IV and Michael MIC generation to stack */
			key->flags |= IEEE80211_KEY_FLAG_GENERATE_IV;
			if (key->cipher == WLAN_CIPHER_SUITE_TKIP)
				key->flags |= IEEE80211_KEY_FLAG_GENERATE_MMIC;
			if (sc->sc_ah->sw_mgmt_crypto &&
			    key->cipher == WLAN_CIPHER_SUITE_CCMP)
				key->flags |= IEEE80211_KEY_FLAG_SW_MGMT;
			ret = 0;
		}
		break;
	case DISABLE_KEY:
		ath_key_delete(common, key);
		break;
	default:
		ret = -EINVAL;
	}

	ath9k_ps_restore(sc);
	mutex_unlock(&sc->mutex);

	return ret;
}

static void ath9k_bss_info_changed(struct ieee80211_hw *hw,
				   struct ieee80211_vif *vif,
				   struct ieee80211_bss_conf *bss_conf,
				   u32 changed)
{
	struct ath_wiphy *aphy = hw->priv;
	struct ath_softc *sc = aphy->sc;
	struct ath_hw *ah = sc->sc_ah;
	struct ath_common *common = ath9k_hw_common(ah);
	struct ath_vif *avp = (void *)vif->drv_priv;
	int slottime;
	int error;

	mutex_lock(&sc->mutex);

	if (changed & BSS_CHANGED_BSSID) {
		/* Set BSSID */
		memcpy(common->curbssid, bss_conf->bssid, ETH_ALEN);
		memcpy(avp->bssid, bss_conf->bssid, ETH_ALEN);
		common->curaid = 0;
		ath9k_hw_write_associd(ah);

		/* Set aggregation protection mode parameters */
		sc->config.ath_aggr_prot = 0;

		/* Only legacy IBSS for now */
		if (vif->type == NL80211_IFTYPE_ADHOC)
			ath_update_chainmask(sc, 0);

		ath_dbg(common, ATH_DBG_CONFIG, "BSSID: %pM aid: 0x%x\n",
			common->curbssid, common->curaid);

		/* need to reconfigure the beacon */
		sc->sc_flags &= ~SC_OP_BEACONS ;
	}

	/* Enable transmission of beacons (AP, IBSS, MESH) */
	if ((changed & BSS_CHANGED_BEACON) ||
	    ((changed & BSS_CHANGED_BEACON_ENABLED) && bss_conf->enable_beacon)) {
		ath9k_hw_stoptxdma(sc->sc_ah, sc->beacon.beaconq);
		error = ath_beacon_alloc(aphy, vif);
		if (!error)
			ath_beacon_config(sc, vif);
	}

	if (changed & BSS_CHANGED_ERP_SLOT) {
		if (bss_conf->use_short_slot)
			slottime = 9;
		else
			slottime = 20;
		if (vif->type == NL80211_IFTYPE_AP) {
			/*
			 * Defer update, so that connected stations can adjust
			 * their settings at the same time.
			 * See beacon.c for more details
			 */
			sc->beacon.slottime = slottime;
			sc->beacon.updateslot = UPDATE;
		} else {
			ah->slottime = slottime;
			ath9k_hw_init_global_settings(ah);
		}
	}

	/* Disable transmission of beacons */
	if ((changed & BSS_CHANGED_BEACON_ENABLED) && !bss_conf->enable_beacon)
		ath9k_hw_stoptxdma(sc->sc_ah, sc->beacon.beaconq);

	if (changed & BSS_CHANGED_BEACON_INT) {
		sc->beacon_interval = bss_conf->beacon_int;
		/*
		 * In case of AP mode, the HW TSF has to be reset
		 * when the beacon interval changes.
		 */
		if (vif->type == NL80211_IFTYPE_AP) {
			sc->sc_flags |= SC_OP_TSF_RESET;
			ath9k_hw_stoptxdma(sc->sc_ah, sc->beacon.beaconq);
			error = ath_beacon_alloc(aphy, vif);
			if (!error)
				ath_beacon_config(sc, vif);
		} else {
			ath_beacon_config(sc, vif);
		}
	}

	if (changed & BSS_CHANGED_ERP_PREAMBLE) {
		ath_dbg(common, ATH_DBG_CONFIG, "BSS Changed PREAMBLE %d\n",
			bss_conf->use_short_preamble);
		if (bss_conf->use_short_preamble)
			sc->sc_flags |= SC_OP_PREAMBLE_SHORT;
		else
			sc->sc_flags &= ~SC_OP_PREAMBLE_SHORT;
	}

	if (changed & BSS_CHANGED_ERP_CTS_PROT) {
		ath_dbg(common, ATH_DBG_CONFIG, "BSS Changed CTS PROT %d\n",
			bss_conf->use_cts_prot);
		if (bss_conf->use_cts_prot &&
		    hw->conf.channel->band != IEEE80211_BAND_5GHZ)
			sc->sc_flags |= SC_OP_PROTECT_ENABLE;
		else
			sc->sc_flags &= ~SC_OP_PROTECT_ENABLE;
	}

	if (changed & BSS_CHANGED_ASSOC) {
		ath_dbg(common, ATH_DBG_CONFIG, "BSS Changed ASSOC %d\n",
			bss_conf->assoc);
		ath9k_bss_assoc_info(sc, hw, vif, bss_conf);
	}

	mutex_unlock(&sc->mutex);
}

static u64 ath9k_get_tsf(struct ieee80211_hw *hw)
{
	u64 tsf;
	struct ath_wiphy *aphy = hw->priv;
	struct ath_softc *sc = aphy->sc;

	mutex_lock(&sc->mutex);
	tsf = ath9k_hw_gettsf64(sc->sc_ah);
	mutex_unlock(&sc->mutex);

	return tsf;
}

static void ath9k_set_tsf(struct ieee80211_hw *hw, u64 tsf)
{
	struct ath_wiphy *aphy = hw->priv;
	struct ath_softc *sc = aphy->sc;

	mutex_lock(&sc->mutex);
	ath9k_hw_settsf64(sc->sc_ah, tsf);
	mutex_unlock(&sc->mutex);
}

static void ath9k_reset_tsf(struct ieee80211_hw *hw)
{
	struct ath_wiphy *aphy = hw->priv;
	struct ath_softc *sc = aphy->sc;

	mutex_lock(&sc->mutex);

	ath9k_ps_wakeup(sc);
	ath9k_hw_reset_tsf(sc->sc_ah);
	ath9k_ps_restore(sc);

	mutex_unlock(&sc->mutex);
}

static int ath9k_ampdu_action(struct ieee80211_hw *hw,
			      struct ieee80211_vif *vif,
			      enum ieee80211_ampdu_mlme_action action,
			      struct ieee80211_sta *sta,
			      u16 tid, u16 *ssn)
{
	struct ath_wiphy *aphy = hw->priv;
	struct ath_softc *sc = aphy->sc;
	int ret = 0;

	local_bh_disable();

	switch (action) {
	case IEEE80211_AMPDU_RX_START:
		if (!(sc->sc_flags & SC_OP_RXAGGR))
			ret = -ENOTSUPP;
		break;
	case IEEE80211_AMPDU_RX_STOP:
		break;
	case IEEE80211_AMPDU_TX_START:
		if (!(sc->sc_flags & SC_OP_TXAGGR))
			return -EOPNOTSUPP;

		ath9k_ps_wakeup(sc);
		ret = ath_tx_aggr_start(sc, sta, tid, ssn);
		if (!ret)
			ieee80211_start_tx_ba_cb_irqsafe(vif, sta->addr, tid);
		ath9k_ps_restore(sc);
		break;
	case IEEE80211_AMPDU_TX_STOP:
		ath9k_ps_wakeup(sc);
		ath_tx_aggr_stop(sc, sta, tid);
		ieee80211_stop_tx_ba_cb_irqsafe(vif, sta->addr, tid);
		ath9k_ps_restore(sc);
		break;
	case IEEE80211_AMPDU_TX_OPERATIONAL:
		ath9k_ps_wakeup(sc);
		ath_tx_aggr_resume(sc, sta, tid);
		ath9k_ps_restore(sc);
		break;
	default:
		ath_err(ath9k_hw_common(sc->sc_ah), "Unknown AMPDU action\n");
	}

	local_bh_enable();

	return ret;
}

static int ath9k_get_survey(struct ieee80211_hw *hw, int idx,
			     struct survey_info *survey)
{
	struct ath_wiphy *aphy = hw->priv;
	struct ath_softc *sc = aphy->sc;
	struct ath_common *common = ath9k_hw_common(sc->sc_ah);
	struct ieee80211_supported_band *sband;
	struct ieee80211_channel *chan;
	unsigned long flags;
	int pos;

	spin_lock_irqsave(&common->cc_lock, flags);
	if (idx == 0)
		ath_update_survey_stats(sc);

	sband = hw->wiphy->bands[IEEE80211_BAND_2GHZ];
	if (sband && idx >= sband->n_channels) {
		idx -= sband->n_channels;
		sband = NULL;
	}

	if (!sband)
		sband = hw->wiphy->bands[IEEE80211_BAND_5GHZ];

	if (!sband || idx >= sband->n_channels) {
		spin_unlock_irqrestore(&common->cc_lock, flags);
		return -ENOENT;
	}

	chan = &sband->channels[idx];
	pos = chan->hw_value;
	memcpy(survey, &sc->survey[pos], sizeof(*survey));
	survey->channel = chan;
	spin_unlock_irqrestore(&common->cc_lock, flags);

	return 0;
}

static void ath9k_sw_scan_start(struct ieee80211_hw *hw)
{
	struct ath_wiphy *aphy = hw->priv;
	struct ath_softc *sc = aphy->sc;

	mutex_lock(&sc->mutex);
	if (ath9k_wiphy_scanning(sc)) {
		/*
		 * There is a race here in mac80211 but fixing it requires
		 * we revisit how we handle the scan complete callback.
		 * After mac80211 fixes we will not have configured hardware
		 * to the home channel nor would we have configured the RX
		 * filter yet.
		 */
		mutex_unlock(&sc->mutex);
		return;
	}

	aphy->state = ATH_WIPHY_SCAN;
	ath9k_wiphy_pause_all_forced(sc, aphy);
	mutex_unlock(&sc->mutex);
}

/*
 * XXX: this requires a revisit after the driver
 * scan_complete gets moved to another place/removed in mac80211.
 */
static void ath9k_sw_scan_complete(struct ieee80211_hw *hw)
{
	struct ath_wiphy *aphy = hw->priv;
	struct ath_softc *sc = aphy->sc;

	mutex_lock(&sc->mutex);
	aphy->state = ATH_WIPHY_ACTIVE;
	mutex_unlock(&sc->mutex);
}

static void ath9k_set_coverage_class(struct ieee80211_hw *hw, u8 coverage_class)
{
	struct ath_wiphy *aphy = hw->priv;
	struct ath_softc *sc = aphy->sc;
	struct ath_hw *ah = sc->sc_ah;

	mutex_lock(&sc->mutex);
	ah->coverage_class = coverage_class;
	ath9k_hw_init_global_settings(ah);
	mutex_unlock(&sc->mutex);
}

struct ieee80211_ops ath9k_ops = {
	.tx 		    = ath9k_tx,
	.start 		    = ath9k_start,
	.stop 		    = ath9k_stop,
	.add_interface 	    = ath9k_add_interface,
	.remove_interface   = ath9k_remove_interface,
	.config 	    = ath9k_config,
	.configure_filter   = ath9k_configure_filter,
	.sta_add	    = ath9k_sta_add,
	.sta_remove	    = ath9k_sta_remove,
	.conf_tx 	    = ath9k_conf_tx,
	.bss_info_changed   = ath9k_bss_info_changed,
	.set_key            = ath9k_set_key,
	.get_tsf 	    = ath9k_get_tsf,
	.set_tsf 	    = ath9k_set_tsf,
	.reset_tsf 	    = ath9k_reset_tsf,
	.ampdu_action       = ath9k_ampdu_action,
	.get_survey	    = ath9k_get_survey,
	.sw_scan_start      = ath9k_sw_scan_start,
	.sw_scan_complete   = ath9k_sw_scan_complete,
	.rfkill_poll        = ath9k_rfkill_poll_state,
	.set_coverage_class = ath9k_set_coverage_class,
};<|MERGE_RESOLUTION|>--- conflicted
+++ resolved
@@ -245,20 +245,11 @@
 	 * hardware at the new frequency, and then re-enable
 	 * the relevant bits of the h/w.
 	 */
-<<<<<<< HEAD
 	ath9k_hw_disable_interrupts(ah);
-	ath_drain_all_txq(sc, false);
-
-	stopped = ath_stoprecv(sc);
-=======
-	ath9k_hw_set_interrupts(ah, 0);
 	stopped = ath_drain_all_txq(sc, false);
-
-	spin_lock_bh(&sc->rx.pcu_lock);
 
 	if (!ath_stoprecv(sc))
 		stopped = false;
->>>>>>> 0a54917c
 
 	/* XXX: do not flush receive queue here. We don't want
 	 * to flush data frames already in queue because of
