/*
 *  drivers/s390/cio/qdio_debug.c
 *
 *  Copyright IBM Corp. 2008
 *
 *  Author: Jan Glauber (jang@linux.vnet.ibm.com)
 */
#include <linux/proc_fs.h>
#include <linux/seq_file.h>
#include <linux/debugfs.h>
#include <asm/qdio.h>
#include <asm/debug.h>
#include "qdio_debug.h"
#include "qdio.h"

debug_info_t *qdio_dbf_setup;
debug_info_t *qdio_dbf_trace;

static struct dentry *debugfs_root;
#define MAX_DEBUGFS_QUEUES	32
static struct dentry *debugfs_queues[MAX_DEBUGFS_QUEUES] = { NULL };
static DEFINE_MUTEX(debugfs_mutex);
#define QDIO_DEBUGFS_NAME_LEN	40

void qdio_allocate_do_dbf(struct qdio_initialize *init_data)
{
	char dbf_text[20];

	sprintf(dbf_text, "qfmt:%x", init_data->q_format);
	QDIO_DBF_TEXT0(0, setup, dbf_text);
	QDIO_DBF_HEX0(0, setup, init_data->adapter_name, 8);
	sprintf(dbf_text, "qpff%4x", init_data->qib_param_field_format);
	QDIO_DBF_TEXT0(0, setup, dbf_text);
	QDIO_DBF_HEX0(0, setup, &init_data->qib_param_field, sizeof(void *));
	QDIO_DBF_HEX0(0, setup, &init_data->input_slib_elements, sizeof(void *));
	QDIO_DBF_HEX0(0, setup, &init_data->output_slib_elements, sizeof(void *));
	sprintf(dbf_text, "niq:%4x", init_data->no_input_qs);
	QDIO_DBF_TEXT0(0, setup, dbf_text);
	sprintf(dbf_text, "noq:%4x", init_data->no_output_qs);
	QDIO_DBF_TEXT0(0, setup, dbf_text);
	QDIO_DBF_HEX0(0, setup, &init_data->input_handler, sizeof(void *));
	QDIO_DBF_HEX0(0, setup, &init_data->output_handler, sizeof(void *));
	QDIO_DBF_HEX0(0, setup, &init_data->int_parm, sizeof(long));
	QDIO_DBF_HEX0(0, setup, &init_data->flags, sizeof(long));
	QDIO_DBF_HEX0(0, setup, &init_data->input_sbal_addr_array, sizeof(void *));
	QDIO_DBF_HEX0(0, setup, &init_data->output_sbal_addr_array, sizeof(void *));
}

static void qdio_unregister_dbf_views(void)
{
	if (qdio_dbf_setup)
		debug_unregister(qdio_dbf_setup);
	if (qdio_dbf_trace)
		debug_unregister(qdio_dbf_trace);
}

static int qdio_register_dbf_views(void)
{
	qdio_dbf_setup = debug_register("qdio_setup", QDIO_DBF_SETUP_PAGES,
					QDIO_DBF_SETUP_NR_AREAS,
					QDIO_DBF_SETUP_LEN);
	if (!qdio_dbf_setup)
		goto oom;
	debug_register_view(qdio_dbf_setup, &debug_hex_ascii_view);
	debug_set_level(qdio_dbf_setup, QDIO_DBF_SETUP_LEVEL);

	qdio_dbf_trace = debug_register("qdio_trace", QDIO_DBF_TRACE_PAGES,
					QDIO_DBF_TRACE_NR_AREAS,
					QDIO_DBF_TRACE_LEN);
	if (!qdio_dbf_trace)
		goto oom;
	debug_register_view(qdio_dbf_trace, &debug_hex_ascii_view);
	debug_set_level(qdio_dbf_trace, QDIO_DBF_TRACE_LEVEL);
	return 0;
oom:
	qdio_unregister_dbf_views();
	return -ENOMEM;
}

static int qstat_show(struct seq_file *m, void *v)
{
	unsigned char state;
	struct qdio_q *q = m->private;
	int i;

	if (!q)
		return 0;

	seq_printf(m, "device state indicator: %d\n", *q->irq_ptr->dsci);
	seq_printf(m, "nr_used: %d\n", atomic_read(&q->nr_buf_used));
	seq_printf(m, "ftc: %d\n", q->first_to_check);
	seq_printf(m, "last_move_ftc: %d\n", q->last_move_ftc);
	seq_printf(m, "polling: %d\n", q->u.in.polling);
	seq_printf(m, "slsb buffer states:\n");

	qdio_siga_sync_q(q);
	for (i = 0; i < QDIO_MAX_BUFFERS_PER_Q; i++) {
		get_buf_state(q, i, &state);
		switch (state) {
		case SLSB_P_INPUT_NOT_INIT:
		case SLSB_P_OUTPUT_NOT_INIT:
			seq_printf(m, "N");
			break;
		case SLSB_P_INPUT_PRIMED:
		case SLSB_CU_OUTPUT_PRIMED:
			seq_printf(m, "+");
			break;
		case SLSB_P_INPUT_ACK:
			seq_printf(m, "A");
			break;
		case SLSB_P_INPUT_ERROR:
		case SLSB_P_OUTPUT_ERROR:
			seq_printf(m, "x");
			break;
		case SLSB_CU_INPUT_EMPTY:
		case SLSB_P_OUTPUT_EMPTY:
			seq_printf(m, "-");
			break;
		case SLSB_P_INPUT_HALTED:
		case SLSB_P_OUTPUT_HALTED:
			seq_printf(m, ".");
			break;
		default:
			seq_printf(m, "?");
		}
		if (i == 63)
			seq_printf(m, "\n");
	}
	seq_printf(m, "\n");
	return 0;
}

static ssize_t qstat_seq_write(struct file *file, const char __user *buf,
			       size_t count, loff_t *off)
{
	struct seq_file *seq = file->private_data;
	struct qdio_q *q = seq->private;

	if (!q)
		return 0;

	if (q->is_input_q)
		xchg(q->irq_ptr->dsci, 1);
	local_bh_disable();
	tasklet_schedule(&q->tasklet);
	local_bh_enable();
	return count;
}

static int qstat_seq_open(struct inode *inode, struct file *filp)
{
	return single_open(filp, qstat_show,
			   filp->f_path.dentry->d_inode->i_private);
}

<<<<<<< HEAD
static void get_queue_name(struct qdio_q *q, struct ccw_device *cdev, char *name)
{
	memset(name, 0, sizeof(name));
	sprintf(name, "%s", dev_name(&cdev->dev));
	if (q->is_input_q)
		sprintf(name + strlen(name), "_input");
	else
		sprintf(name + strlen(name), "_output");
	sprintf(name + strlen(name), "_%d", q->nr);
}

=======
>>>>>>> c07f62e5
static void remove_debugfs_entry(struct qdio_q *q)
{
	int i;

	for (i = 0; i < MAX_DEBUGFS_QUEUES; i++) {
		if (!debugfs_queues[i])
			continue;
		if (debugfs_queues[i]->d_inode->i_private == q) {
			debugfs_remove(debugfs_queues[i]);
			debugfs_queues[i] = NULL;
		}
	}
}

static struct file_operations debugfs_fops = {
	.owner	 = THIS_MODULE,
	.open	 = qstat_seq_open,
	.read	 = seq_read,
	.write	 = qstat_seq_write,
	.llseek  = seq_lseek,
	.release = single_release,
};

static void setup_debugfs_entry(struct qdio_q *q, struct ccw_device *cdev)
{
	int i = 0;
	char name[QDIO_DEBUGFS_NAME_LEN];

	while (debugfs_queues[i] != NULL) {
		i++;
		if (i >= MAX_DEBUGFS_QUEUES)
			return;
	}
	snprintf(name, QDIO_DEBUGFS_NAME_LEN, "%s_%s_%d",
		 dev_name(&cdev->dev),
		 q->is_input_q ? "input" : "output",
		 q->nr);
	debugfs_queues[i] = debugfs_create_file(name, S_IFREG | S_IRUGO | S_IWUSR,
						debugfs_root, q, &debugfs_fops);
}

void qdio_setup_debug_entries(struct qdio_irq *irq_ptr, struct ccw_device *cdev)
{
	struct qdio_q *q;
	int i;

	mutex_lock(&debugfs_mutex);
	for_each_input_queue(irq_ptr, q, i)
		setup_debugfs_entry(q, cdev);
	for_each_output_queue(irq_ptr, q, i)
		setup_debugfs_entry(q, cdev);
	mutex_unlock(&debugfs_mutex);
}

void qdio_shutdown_debug_entries(struct qdio_irq *irq_ptr, struct ccw_device *cdev)
{
	struct qdio_q *q;
	int i;

	mutex_lock(&debugfs_mutex);
	for_each_input_queue(irq_ptr, q, i)
		remove_debugfs_entry(q);
	for_each_output_queue(irq_ptr, q, i)
		remove_debugfs_entry(q);
	mutex_unlock(&debugfs_mutex);
}

int __init qdio_debug_init(void)
{
	debugfs_root = debugfs_create_dir("qdio_queues", NULL);
	return qdio_register_dbf_views();
}

void qdio_debug_exit(void)
{
	debugfs_remove(debugfs_root);
	qdio_unregister_dbf_views();
}<|MERGE_RESOLUTION|>--- conflicted
+++ resolved
@@ -153,20 +153,6 @@
 			   filp->f_path.dentry->d_inode->i_private);
 }
 
-<<<<<<< HEAD
-static void get_queue_name(struct qdio_q *q, struct ccw_device *cdev, char *name)
-{
-	memset(name, 0, sizeof(name));
-	sprintf(name, "%s", dev_name(&cdev->dev));
-	if (q->is_input_q)
-		sprintf(name + strlen(name), "_input");
-	else
-		sprintf(name + strlen(name), "_output");
-	sprintf(name + strlen(name), "_%d", q->nr);
-}
-
-=======
->>>>>>> c07f62e5
 static void remove_debugfs_entry(struct qdio_q *q)
 {
 	int i;
