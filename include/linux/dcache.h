--- conflicted
+++ resolved
@@ -162,10 +162,7 @@
 	int (*d_manage)(struct dentry *, bool);
 	struct inode *(*d_select_inode)(struct dentry *, unsigned);
 	void (*d_canonical_path)(const struct dentry *, struct path *);
-<<<<<<< HEAD
-=======
 	struct dentry *(*d_real)(struct dentry *, struct inode *);
->>>>>>> b3f09bff
 } ____cacheline_aligned;
 
 /*
