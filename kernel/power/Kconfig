config SUSPEND
	bool "Suspend to RAM and standby"
	depends on ARCH_SUSPEND_POSSIBLE
	default y
	---help---
	  Allow the system to enter sleep states in which main memory is
	  powered and thus its contents are preserved, such as the
	  suspend-to-RAM state (e.g. the ACPI S3 state).

config SUSPEND_FREEZER
	bool "Enable freezer for suspend to RAM/standby" \
		if ARCH_WANTS_FREEZER_CONTROL || BROKEN
	depends on SUSPEND
	default y
	help
	  This allows you to turn off the freezer for suspend. If this is
	  done, no tasks are frozen for suspend to RAM/standby.

	  Turning OFF this setting is NOT recommended! If in doubt, say Y.

config SUSPEND_SKIP_SYNC
	bool "Skip kernel's sys_sync() on suspend to RAM/standby"
	depends on SUSPEND
	depends on EXPERT
	help
	  Skip the kernel sys_sync() before freezing user processes.
	  Some systems prefer not to pay this cost on every invocation
	  of suspend, or they are content with invoking sync() from
	  user-space before invoking suspend.  Say Y if that's your case.

<<<<<<< HEAD
config HAS_WAKELOCK
	bool
	default y

config WAKELOCK
	bool
	default y
=======
config WAKELOCK
	bool "Android's method of preventing suspend"
	default y
	---help---
	  This allows applications to prevent the CPU from suspending while
	  they need it.

	  Say Y if you are running an android userspace.
>>>>>>> 3d0f8b94

config HIBERNATE_CALLBACKS
	bool

config HIBERNATION
	bool "Hibernation (aka 'suspend to disk')"
	depends on SWAP && ARCH_HIBERNATION_POSSIBLE
	select HIBERNATE_CALLBACKS
	select LZO_COMPRESS
	select LZO_DECOMPRESS
	select CRC32
	---help---
	  Enable the suspend to disk (STD) functionality, which is usually
	  called "hibernation" in user interfaces.  STD checkpoints the
	  system and powers it off; and restores that checkpoint on reboot.

	  You can suspend your machine with 'echo disk > /sys/power/state'
	  after placing resume=/dev/swappartition on the kernel command line
	  in your bootloader's configuration file.

	  Alternatively, you can use the additional userland tools available
	  from <http://suspend.sf.net>.

	  In principle it does not require ACPI or APM, although for example
	  ACPI will be used for the final steps when it is available.  One
	  of the reasons to use software suspend is that the firmware hooks
	  for suspend states like suspend-to-RAM (STR) often don't work very
	  well with Linux.

	  It creates an image which is saved in your active swap. Upon the next
	  boot, pass the 'resume=/dev/swappartition' argument to the kernel to
	  have it detect the saved image, restore memory state from it, and
	  continue to run as before. If you do not want the previous state to
	  be reloaded, then use the 'noresume' kernel command line argument.
	  Note, however, that fsck will be run on your filesystems and you will
	  need to run mkswap against the swap partition used for the suspend.

	  It also works with swap files to a limited extent (for details see
	  <file:Documentation/power/swsusp-and-swap-files.txt>).

	  Right now you may boot without resuming and resume later but in the
	  meantime you cannot use the swap partition(s)/file(s) involved in
	  suspending.  Also in this case you must not use the filesystems
	  that were mounted before the suspend.  In particular, you MUST NOT
	  MOUNT any journaled filesystems mounted before the suspend or they
	  will get corrupted in a nasty way.

	  For more information take a look at <file:Documentation/power/swsusp.txt>.

config ARCH_SAVE_PAGE_KEYS
	bool

config PM_STD_PARTITION
	string "Default resume partition"
	depends on HIBERNATION
	default ""
	---help---
	  The default resume partition is the partition that the suspend-
	  to-disk implementation will look for a suspended disk image. 

	  The partition specified here will be different for almost every user. 
	  It should be a valid swap partition (at least for now) that is turned
	  on before suspending. 

	  The partition specified can be overridden by specifying:

		resume=/dev/<other device> 

	  which will set the resume partition to the device specified. 

	  Note there is currently not a way to specify which device to save the
	  suspended image to. It will simply pick the first available swap 
	  device.

config PM_SLEEP
	def_bool y
	depends on SUSPEND || HIBERNATE_CALLBACKS
	select PM

config PM_SLEEP_SMP
	def_bool y
	depends on SMP
	depends on ARCH_SUSPEND_POSSIBLE || ARCH_HIBERNATION_POSSIBLE
	depends on PM_SLEEP
	select HOTPLUG_CPU

config PM_AUTOSLEEP
	bool "Opportunistic sleep"
	depends on PM_SLEEP
	default n
	---help---
	Allow the kernel to trigger a system transition into a global sleep
	state automatically whenever there are no active wakeup sources.

config PM_WAKELOCKS
	bool "User space wakeup sources interface"
	depends on PM_SLEEP
	default n
	---help---
	Allow user space to create, activate and deactivate wakeup source
	objects with the help of a sysfs-based interface.

config PM_WAKELOCKS_LIMIT
	int "Maximum number of user space wakeup sources (0 = no limit)"
	range 0 100000
	default 100
	depends on PM_WAKELOCKS

config PM_WAKELOCKS_GC
	bool "Garbage collector for user space wakeup sources"
	depends on PM_WAKELOCKS
	default y

config PM
	bool "Device power management core functionality"
	---help---
	  Enable functionality allowing I/O devices to be put into energy-saving
	  (low power) states, for example after a specified period of inactivity
	  (autosuspended), and woken up in response to a hardware-generated
	  wake-up event or a driver's request.

	  Hardware support is generally required for this functionality to work
	  and the bus type drivers of the buses the devices are on are
	  responsible for the actual handling of device suspend requests and
	  wake-up events.

config PM_DEBUG
	bool "Power Management Debug Support"
	depends on PM
	---help---
	This option enables various debugging support in the Power Management
	code. This is helpful when debugging and reporting PM bugs, like
	suspend support.

config PM_ADVANCED_DEBUG
	bool "Extra PM attributes in sysfs for low-level debugging/testing"
	depends on PM_DEBUG
	---help---
	Add extra sysfs attributes allowing one to access some Power Management
	fields of device objects from user space.  If you are not a kernel
	developer interested in debugging/testing Power Management, say "no".

config PM_TEST_SUSPEND
	bool "Test suspend/resume and wakealarm during bootup"
	depends on SUSPEND && PM_DEBUG && RTC_CLASS=y
	---help---
	This option will let you suspend your machine during bootup, and
	make it wake up a few seconds later using an RTC wakeup alarm.
	Enable this with a kernel parameter like "test_suspend=mem".

	You probably want to have your system's RTC driver statically
	linked, ensuring that it's available when this test runs.

config PM_SLEEP_DEBUG
	def_bool y
	depends on PM_DEBUG && PM_SLEEP

config DPM_WATCHDOG
	bool "Device suspend/resume watchdog"
	depends on PM_DEBUG && PSTORE
	---help---
	  Sets up a watchdog timer to capture drivers that are
	  locked up attempting to suspend/resume a device.
	  A detected lockup causes system panic with message
	  captured in pstore device for inspection in subsequent
	  boot session.

config DPM_WATCHDOG_TIMEOUT
	int "Watchdog timeout in seconds"
	range 1 120
	default 60
	depends on DPM_WATCHDOG

config PM_TRACE
	bool
	help
	  This enables code to save the last PM event point across
	  reboot. The architecture needs to support this, x86 for
	  example does by saving things in the RTC, see below.

	  The architecture specific code must provide the extern
	  functions from <linux/resume-trace.h> as well as the
	  <asm/resume-trace.h> header with a TRACE_RESUME() macro.

	  The way the information is presented is architecture-
	  dependent, x86 will print the information during a
	  late_initcall.

config PM_TRACE_RTC
	bool "Suspend/resume event tracing"
	depends on PM_SLEEP_DEBUG
	depends on X86
	select PM_TRACE
	---help---
	This enables some cheesy code to save the last PM event point in the
	RTC across reboots, so that you can debug a machine that just hangs
	during suspend (or more commonly, during resume).

	To use this debugging feature you should attempt to suspend the
	machine, reboot it and then run

		dmesg -s 1000000 | grep 'hash matches'

	CAUTION: this option will cause your machine's real-time clock to be
	set to an invalid time after a resume.

config APM_EMULATION
	tristate "Advanced Power Management Emulation"
	depends on PM && SYS_SUPPORTS_APM_EMULATION
	help
	  APM is a BIOS specification for saving power using several different
	  techniques. This is mostly useful for battery powered laptops with
	  APM compliant BIOSes. If you say Y here, the system time will be
	  reset after a RESUME operation, the /proc/apm device will provide
	  battery status information, and user-space programs will receive
	  notification of APM "events" (e.g. battery status change).

	  In order to use APM, you will need supporting software. For location
	  and more information, read <file:Documentation/power/apm-acpi.txt>
	  and the Battery Powered Linux mini-HOWTO, available from
	  <http://www.tldp.org/docs.html#howto>.

	  This driver does not spin down disk drives (see the hdparm(8)
	  manpage ("man 8 hdparm") for that), and it doesn't turn off
	  VESA-compliant "green" monitors.

	  Generally, if you don't have a battery in your machine, there isn't
	  much point in using this driver and you should say N. If you get
	  random kernel OOPSes or reboots that don't seem to be related to
	  anything, try disabling/enabling this option (or disabling/enabling
	  APM in your BIOS).

config PM_OPP
	bool
	select SRCU
	---help---
	  SOCs have a standard set of tuples consisting of frequency and
	  voltage pairs that the device will support per voltage domain. This
	  is called Operating Performance Point or OPP. The actual definitions
	  of OPP varies over silicon within the same family of devices.

	  OPP layer organizes the data internally using device pointers
	  representing individual voltage domains and provides SOC
	  implementations a ready to use framework to manage OPPs.
	  For more information, read <file:Documentation/power/opp.txt>

config PM_CLK
	def_bool y
	depends on PM && HAVE_CLK

config PM_GENERIC_DOMAINS
	bool
	depends on PM

config WQ_POWER_EFFICIENT_DEFAULT
	bool "Enable workqueue power-efficient mode by default"
	depends on PM
	default n
	help
	  Per-cpu workqueues are generally preferred because they show
	  better performance thanks to cache locality; unfortunately,
	  per-cpu workqueues tend to be more power hungry than unbound
	  workqueues.

	  Enabling workqueue.power_efficient kernel parameter makes the
	  per-cpu workqueues which were observed to contribute
	  significantly to power consumption unbound, leading to measurably
	  lower power usage at the cost of small performance overhead.

	  This config option determines whether workqueue.power_efficient
	  is enabled by default.

	  If in doubt, say N.

config PM_GENERIC_DOMAINS_SLEEP
	def_bool y
	depends on PM_SLEEP && PM_GENERIC_DOMAINS

config PM_GENERIC_DOMAINS_OF
	def_bool y
	depends on PM_GENERIC_DOMAINS && OF

config CPU_PM
	bool<|MERGE_RESOLUTION|>--- conflicted
+++ resolved
@@ -28,15 +28,10 @@
 	  of suspend, or they are content with invoking sync() from
 	  user-space before invoking suspend.  Say Y if that's your case.
 
-<<<<<<< HEAD
 config HAS_WAKELOCK
 	bool
 	default y
 
-config WAKELOCK
-	bool
-	default y
-=======
 config WAKELOCK
 	bool "Android's method of preventing suspend"
 	default y
@@ -45,7 +40,6 @@
 	  they need it.
 
 	  Say Y if you are running an android userspace.
->>>>>>> 3d0f8b94
 
 config HIBERNATE_CALLBACKS
 	bool
