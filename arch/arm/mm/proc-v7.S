--- conflicted
+++ resolved
@@ -302,7 +302,6 @@
 	 *   NS1 = PRRR[19] = 1		- normal shareable property
 	 *   NOS = PRRR[24+n] = 1	- not outer shareable
 	 */
-<<<<<<< HEAD
 #ifdef CONFIG_ARCH_RK29
 	/* Setup L2 cache */
 	mrc	p15, 1, r5, c9, c0, 2
@@ -314,16 +313,12 @@
 	mcr	p15, 1, r5, c9, c0, 2
 #endif
 
-	ldr	r5, =0xff0a81a8			@ PRRR
-	ldr	r6, =0x40e040e0			@ NMRR
-=======
 	ldr	r5, =0xff0a89a8			@ PRRR
 #ifdef CONFIG_SMP
 	ldr	r6, =0xc0e0c4e0			@ NMRR
 #else
 	ldr	r6, =0x40e044e0
 #endif
->>>>>>> f937994b
 	mcr	p15, 0, r5, c10, c2, 0		@ write PRRR
 	mcr	p15, 0, r6, c10, c2, 1		@ write NMRR
 #endif
