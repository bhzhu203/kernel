--- conflicted
+++ resolved
@@ -456,19 +456,11 @@
 
 	mx28_add_saif(0);
 	mx28_add_saif(1);
-<<<<<<< HEAD
 
 	mx28_add_mxs_i2c(0);
 	i2c_register_board_info(0, mxs_i2c0_board_info,
 				ARRAY_SIZE(mxs_i2c0_board_info));
 
-=======
-
-	mx28_add_mxs_i2c(0);
-	i2c_register_board_info(0, mxs_i2c0_board_info,
-				ARRAY_SIZE(mxs_i2c0_board_info));
-
->>>>>>> 6fe4c6d4
 	mx28evk_add_regulators();
 
 	mxs_add_platform_device("mxs-sgtl5000", 0, NULL, 0,
@@ -489,10 +481,6 @@
 	else
 		mx28_add_mxs_mmc(1, &mx28evk_mmc_pdata[1]);
 
-<<<<<<< HEAD
-	mx28_add_mxs_mmc(1, &mx28evk_mmc_pdata[1]);
-=======
->>>>>>> 6fe4c6d4
 	mx28_add_rtc_stmp3xxx();
 
 	gpio_led_register_device(0, &mx28evk_led_data);
