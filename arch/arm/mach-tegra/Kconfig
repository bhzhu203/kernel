--- conflicted
+++ resolved
@@ -79,21 +79,19 @@
 	help
 	  Enable support for the Tegra PWM controller(s).
 
-<<<<<<< HEAD
+config TEGRA_FIQ_DEBUGGER
+	bool "Enable the FIQ serial debugger on Tegra"
+	default y
+	select FIQ_DEBUGGER
+	help
+	  Enables the FIQ serial debugger on Tegra"
+
 config WIFI_CONTROL_FUNC
 	bool "Enable WiFi control function abstraction"
 	help
 	  Enables Power/Reset/Carddetect function abstraction
 
 source "arch/arm/mach-tegra/nv/Kconfig"
-=======
-config TEGRA_FIQ_DEBUGGER
-	bool "Enable the FIQ serial debugger on Tegra"
-	default y
-	select FIQ_DEBUGGER
-	help
-	  Enables the FIQ serial debugger on Tegra"
->>>>>>> 461cb80c
 
 endif
 
