--- conflicted
+++ resolved
@@ -14,19 +14,12 @@
 arm64-obj-y		:= cputable.o debug-monitors.o entry.o irq.o fpsimd.o	\
 			   entry-fpsimd.o process.o ptrace.o setup.o signal.o	\
 			   sys.o stacktrace.o time.o traps.o io.o vdso.o	\
-<<<<<<< HEAD
-			   hyp-stub.o psci.o cpu_ops.o insn.o return_address.o
+			   hyp-stub.o psci.o cpu_ops.o insn.o return_address.o	\
+			   cpuinfo.o
 
 arm64-obj-$(CONFIG_COMPAT)		+= sys32.o kuser32.o signal32.o 	\
-					   sys_compat.o
-arm64-obj-$(CONFIG_FUNCTION_TRACER)	+= ftrace.o entry-ftrace.o
-=======
-			   hyp-stub.o psci.o cpu_ops.o insn.o cpuinfo.o
-
-arm64-obj-$(CONFIG_COMPAT)		+= sys32.o kuser32.o signal32.o 	\
-					   sys_compat.o 			\
+					   sys_compat.o				\
 					   ../../arm/kernel/opcodes.o
->>>>>>> 8bea11cc
 arm64-obj-$(CONFIG_MODULES)		+= arm64ksyms.o module.o
 arm64-obj-$(CONFIG_SMP)			+= smp.o smp_spin_table.o topology.o
 arm64-obj-$(CONFIG_PERF_EVENTS)		+= perf_regs.o
@@ -36,11 +29,8 @@
 arm64-obj-$(CONFIG_ARM64_CPU_SUSPEND)	+= sleep.o suspend.o
 arm64-obj-$(CONFIG_CPU_IDLE)		+= cpuidle.o
 arm64-obj-$(CONFIG_JUMP_LABEL)		+= jump_label.o
-<<<<<<< HEAD
 arm64-obj-$(CONFIG_KGDB)		+= kgdb.o
-=======
 arm64-obj-$(CONFIG_ARMV8_DEPRECATED)	+= armv8_deprecated.o
->>>>>>> 8bea11cc
 
 obj-y					+= $(arm64-obj-y) vdso/
 obj-m					+= $(arm64-obj-m)
