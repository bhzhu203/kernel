--- conflicted
+++ resolved
@@ -186,20 +186,14 @@
 		err |= __put_user(from->si_uid, &to->si_uid);
 		err |= __put_user((compat_uptr_t)(unsigned long)from->si_ptr, &to->si_ptr);
 		break;
-<<<<<<< HEAD
-=======
 #ifdef __ARCH_SIGSYS
->>>>>>> 8bea11cc
 	case __SI_SYS:
 		err |= __put_user((compat_uptr_t)(unsigned long)
 				from->si_call_addr, &to->si_call_addr);
 		err |= __put_user(from->si_syscall, &to->si_syscall);
 		err |= __put_user(from->si_arch, &to->si_arch);
 		break;
-<<<<<<< HEAD
-=======
 #endif
->>>>>>> 8bea11cc
 	default: /* this is just in case for now ... */
 		err |= __put_user(from->si_pid, &to->si_pid);
 		err |= __put_user(from->si_uid, &to->si_uid);
