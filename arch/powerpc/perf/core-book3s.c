/*
 * Performance event support - powerpc architecture code
 *
 * Copyright 2008-2009 Paul Mackerras, IBM Corporation.
 *
 * This program is free software; you can redistribute it and/or
 * modify it under the terms of the GNU General Public License
 * as published by the Free Software Foundation; either version
 * 2 of the License, or (at your option) any later version.
 */
#include <linux/kernel.h>
#include <linux/sched.h>
#include <linux/perf_event.h>
#include <linux/percpu.h>
#include <linux/hardirq.h>
#include <linux/uaccess.h>
#include <asm/reg.h>
#include <asm/pmc.h>
#include <asm/machdep.h>
#include <asm/firmware.h>
#include <asm/ptrace.h>
#include <asm/code-patching.h>

#define BHRB_MAX_ENTRIES	32
#define BHRB_TARGET		0x0000000000000002
#define BHRB_PREDICTION		0x0000000000000001
#define BHRB_EA			0xFFFFFFFFFFFFFFFCUL

struct cpu_hw_events {
	int n_events;
	int n_percpu;
	int disabled;
	int n_added;
	int n_limited;
	u8  pmcs_enabled;
	struct perf_event *event[MAX_HWEVENTS];
	u64 events[MAX_HWEVENTS];
	unsigned int flags[MAX_HWEVENTS];
	/*
	 * The order of the MMCR array is:
	 *  - 64-bit, MMCR0, MMCR1, MMCRA, MMCR2
	 *  - 32-bit, MMCR0, MMCR1, MMCR2
	 */
	unsigned long mmcr[4];
	struct perf_event *limited_counter[MAX_LIMITED_HWCOUNTERS];
	u8  limited_hwidx[MAX_LIMITED_HWCOUNTERS];
	u64 alternatives[MAX_HWEVENTS][MAX_EVENT_ALTERNATIVES];
	unsigned long amasks[MAX_HWEVENTS][MAX_EVENT_ALTERNATIVES];
	unsigned long avalues[MAX_HWEVENTS][MAX_EVENT_ALTERNATIVES];

	unsigned int group_flag;
	int n_txn_start;

	/* BHRB bits */
	u64				bhrb_filter;	/* BHRB HW branch filter */
	int				bhrb_users;
	void				*bhrb_context;
	struct	perf_branch_stack	bhrb_stack;
	struct	perf_branch_entry	bhrb_entries[BHRB_MAX_ENTRIES];
};

DEFINE_PER_CPU(struct cpu_hw_events, cpu_hw_events);

struct power_pmu *ppmu;

/*
 * Normally, to ignore kernel events we set the FCS (freeze counters
 * in supervisor mode) bit in MMCR0, but if the kernel runs with the
 * hypervisor bit set in the MSR, or if we are running on a processor
 * where the hypervisor bit is forced to 1 (as on Apple G5 processors),
 * then we need to use the FCHV bit to ignore kernel events.
 */
static unsigned int freeze_events_kernel = MMCR0_FCS;

/*
 * 32-bit doesn't have MMCRA but does have an MMCR2,
 * and a few other names are different.
 */
#ifdef CONFIG_PPC32

#define MMCR0_FCHV		0
#define MMCR0_PMCjCE		MMCR0_PMCnCE
#define MMCR0_FC56		0
#define MMCR0_PMAO		0
#define MMCR0_EBE		0
#define MMCR0_BHRBA		0
#define MMCR0_PMCC		0
#define MMCR0_PMCC_U6		0

#define SPRN_MMCRA		SPRN_MMCR2
#define MMCRA_SAMPLE_ENABLE	0

static inline unsigned long perf_ip_adjust(struct pt_regs *regs)
{
	return 0;
}
static inline void perf_get_data_addr(struct pt_regs *regs, u64 *addrp) { }
static inline u32 perf_get_misc_flags(struct pt_regs *regs)
{
	return 0;
}
static inline void perf_read_regs(struct pt_regs *regs)
{
	regs->result = 0;
}
static inline int perf_intr_is_nmi(struct pt_regs *regs)
{
	return 0;
}

static inline int siar_valid(struct pt_regs *regs)
{
	return 1;
}

static bool is_ebb_event(struct perf_event *event) { return false; }
static int ebb_event_check(struct perf_event *event) { return 0; }
static void ebb_event_add(struct perf_event *event) { }
static void ebb_switch_out(unsigned long mmcr0) { }
static unsigned long ebb_switch_in(bool ebb, struct cpu_hw_events *cpuhw)
{
	return cpuhw->mmcr[0];
}

static inline void power_pmu_bhrb_enable(struct perf_event *event) {}
static inline void power_pmu_bhrb_disable(struct perf_event *event) {}
void power_pmu_flush_branch_stack(void) {}
static inline void power_pmu_bhrb_read(struct cpu_hw_events *cpuhw) {}
static void pmao_restore_workaround(bool ebb) { }
#endif /* CONFIG_PPC32 */

static bool regs_use_siar(struct pt_regs *regs)
{
	return !!regs->result;
}

/*
 * Things that are specific to 64-bit implementations.
 */
#ifdef CONFIG_PPC64

static inline unsigned long perf_ip_adjust(struct pt_regs *regs)
{
	unsigned long mmcra = regs->dsisr;

	if ((ppmu->flags & PPMU_HAS_SSLOT) && (mmcra & MMCRA_SAMPLE_ENABLE)) {
		unsigned long slot = (mmcra & MMCRA_SLOT) >> MMCRA_SLOT_SHIFT;
		if (slot > 1)
			return 4 * (slot - 1);
	}

	return 0;
}

/*
 * The user wants a data address recorded.
 * If we're not doing instruction sampling, give them the SDAR
 * (sampled data address).  If we are doing instruction sampling, then
 * only give them the SDAR if it corresponds to the instruction
 * pointed to by SIAR; this is indicated by the [POWER6_]MMCRA_SDSYNC, the
 * [POWER7P_]MMCRA_SDAR_VALID bit in MMCRA, or the SDAR_VALID bit in SIER.
 */
static inline void perf_get_data_addr(struct pt_regs *regs, u64 *addrp)
{
	unsigned long mmcra = regs->dsisr;
	bool sdar_valid;

	if (ppmu->flags & PPMU_HAS_SIER)
		sdar_valid = regs->dar & SIER_SDAR_VALID;
	else {
		unsigned long sdsync;

		if (ppmu->flags & PPMU_SIAR_VALID)
			sdsync = POWER7P_MMCRA_SDAR_VALID;
		else if (ppmu->flags & PPMU_ALT_SIPR)
			sdsync = POWER6_MMCRA_SDSYNC;
		else
			sdsync = MMCRA_SDSYNC;

		sdar_valid = mmcra & sdsync;
	}

	if (!(mmcra & MMCRA_SAMPLE_ENABLE) || sdar_valid)
		*addrp = mfspr(SPRN_SDAR);
}

static bool regs_sihv(struct pt_regs *regs)
{
	unsigned long sihv = MMCRA_SIHV;

	if (ppmu->flags & PPMU_HAS_SIER)
		return !!(regs->dar & SIER_SIHV);

	if (ppmu->flags & PPMU_ALT_SIPR)
		sihv = POWER6_MMCRA_SIHV;

	return !!(regs->dsisr & sihv);
}

static bool regs_sipr(struct pt_regs *regs)
{
	unsigned long sipr = MMCRA_SIPR;

	if (ppmu->flags & PPMU_HAS_SIER)
		return !!(regs->dar & SIER_SIPR);

	if (ppmu->flags & PPMU_ALT_SIPR)
		sipr = POWER6_MMCRA_SIPR;

	return !!(regs->dsisr & sipr);
}

static inline u32 perf_flags_from_msr(struct pt_regs *regs)
{
	if (regs->msr & MSR_PR)
		return PERF_RECORD_MISC_USER;
	if ((regs->msr & MSR_HV) && freeze_events_kernel != MMCR0_FCHV)
		return PERF_RECORD_MISC_HYPERVISOR;
	return PERF_RECORD_MISC_KERNEL;
}

static inline u32 perf_get_misc_flags(struct pt_regs *regs)
{
	bool use_siar = regs_use_siar(regs);

	if (!use_siar)
		return perf_flags_from_msr(regs);

	/*
	 * If we don't have flags in MMCRA, rather than using
	 * the MSR, we intuit the flags from the address in
	 * SIAR which should give slightly more reliable
	 * results
	 */
	if (ppmu->flags & PPMU_NO_SIPR) {
		unsigned long siar = mfspr(SPRN_SIAR);
		if (siar >= PAGE_OFFSET)
			return PERF_RECORD_MISC_KERNEL;
		return PERF_RECORD_MISC_USER;
	}

	/* PR has priority over HV, so order below is important */
	if (regs_sipr(regs))
		return PERF_RECORD_MISC_USER;

	if (regs_sihv(regs) && (freeze_events_kernel != MMCR0_FCHV))
		return PERF_RECORD_MISC_HYPERVISOR;

	return PERF_RECORD_MISC_KERNEL;
}

/*
 * Overload regs->dsisr to store MMCRA so we only need to read it once
 * on each interrupt.
 * Overload regs->dar to store SIER if we have it.
 * Overload regs->result to specify whether we should use the MSR (result
 * is zero) or the SIAR (result is non zero).
 */
static inline void perf_read_regs(struct pt_regs *regs)
{
	unsigned long mmcra = mfspr(SPRN_MMCRA);
	int marked = mmcra & MMCRA_SAMPLE_ENABLE;
	int use_siar;

	regs->dsisr = mmcra;

	if (ppmu->flags & PPMU_HAS_SIER)
		regs->dar = mfspr(SPRN_SIER);

	/*
	 * If this isn't a PMU exception (eg a software event) the SIAR is
	 * not valid. Use pt_regs.
	 *
	 * If it is a marked event use the SIAR.
	 *
	 * If the PMU doesn't update the SIAR for non marked events use
	 * pt_regs.
	 *
	 * If the PMU has HV/PR flags then check to see if they
	 * place the exception in userspace. If so, use pt_regs. In
	 * continuous sampling mode the SIAR and the PMU exception are
	 * not synchronised, so they may be many instructions apart.
	 * This can result in confusing backtraces. We still want
	 * hypervisor samples as well as samples in the kernel with
	 * interrupts off hence the userspace check.
	 */
	if (TRAP(regs) != 0xf00)
		use_siar = 0;
	else if (marked)
		use_siar = 1;
	else if ((ppmu->flags & PPMU_NO_CONT_SAMPLING))
		use_siar = 0;
	else if (!(ppmu->flags & PPMU_NO_SIPR) && regs_sipr(regs))
		use_siar = 0;
	else
		use_siar = 1;

	regs->result = use_siar;
}

/*
 * If interrupts were soft-disabled when a PMU interrupt occurs, treat
 * it as an NMI.
 */
static inline int perf_intr_is_nmi(struct pt_regs *regs)
{
	return !regs->softe;
}

/*
 * On processors like P7+ that have the SIAR-Valid bit, marked instructions
 * must be sampled only if the SIAR-valid bit is set.
 *
 * For unmarked instructions and for processors that don't have the SIAR-Valid
 * bit, assume that SIAR is valid.
 */
static inline int siar_valid(struct pt_regs *regs)
{
	unsigned long mmcra = regs->dsisr;
	int marked = mmcra & MMCRA_SAMPLE_ENABLE;

	if (marked) {
		if (ppmu->flags & PPMU_HAS_SIER)
			return regs->dar & SIER_SIAR_VALID;

		if (ppmu->flags & PPMU_SIAR_VALID)
			return mmcra & POWER7P_MMCRA_SIAR_VALID;
	}

	return 1;
}


/* Reset all possible BHRB entries */
static void power_pmu_bhrb_reset(void)
{
	asm volatile(PPC_CLRBHRB);
}

static void power_pmu_bhrb_enable(struct perf_event *event)
{
	struct cpu_hw_events *cpuhw = &__get_cpu_var(cpu_hw_events);

	if (!ppmu->bhrb_nr)
		return;

	/* Clear BHRB if we changed task context to avoid data leaks */
	if (event->ctx->task && cpuhw->bhrb_context != event->ctx) {
		power_pmu_bhrb_reset();
		cpuhw->bhrb_context = event->ctx;
	}
	cpuhw->bhrb_users++;
}

static void power_pmu_bhrb_disable(struct perf_event *event)
{
	struct cpu_hw_events *cpuhw = &__get_cpu_var(cpu_hw_events);

	if (!ppmu->bhrb_nr)
		return;

	cpuhw->bhrb_users--;
	WARN_ON_ONCE(cpuhw->bhrb_users < 0);

	if (!cpuhw->disabled && !cpuhw->bhrb_users) {
		/* BHRB cannot be turned off when other
		 * events are active on the PMU.
		 */

		/* avoid stale pointer */
		cpuhw->bhrb_context = NULL;
	}
}

/* Called from ctxsw to prevent one process's branch entries to
 * mingle with the other process's entries during context switch.
 */
void power_pmu_flush_branch_stack(void)
{
	if (ppmu->bhrb_nr)
		power_pmu_bhrb_reset();
}
/* Calculate the to address for a branch */
static __u64 power_pmu_bhrb_to(u64 addr)
{
	unsigned int instr;
	int ret;
	__u64 target;

	if (is_kernel_addr(addr))
		return branch_target((unsigned int *)addr);

	/* Userspace: need copy instruction here then translate it */
	pagefault_disable();
	ret = __get_user_inatomic(instr, (unsigned int __user *)addr);
	if (ret) {
		pagefault_enable();
		return 0;
	}
	pagefault_enable();

	target = branch_target(&instr);
	if ((!target) || (instr & BRANCH_ABSOLUTE))
		return target;

	/* Translate relative branch target from kernel to user address */
	return target - (unsigned long)&instr + addr;
}

/* Processing BHRB entries */
void power_pmu_bhrb_read(struct cpu_hw_events *cpuhw)
{
	u64 val;
	u64 addr;
	int r_index, u_index, pred;

	r_index = 0;
	u_index = 0;
	while (r_index < ppmu->bhrb_nr) {
		/* Assembly read function */
		val = read_bhrb(r_index++);
		if (!val)
			/* Terminal marker: End of valid BHRB entries */
			break;
		else {
			addr = val & BHRB_EA;
			pred = val & BHRB_PREDICTION;

			if (!addr)
				/* invalid entry */
				continue;

			/* Branches are read most recent first (ie. mfbhrb 0 is
			 * the most recent branch).
			 * There are two types of valid entries:
			 * 1) a target entry which is the to address of a
			 *    computed goto like a blr,bctr,btar.  The next
			 *    entry read from the bhrb will be branch
			 *    corresponding to this target (ie. the actual
			 *    blr/bctr/btar instruction).
			 * 2) a from address which is an actual branch.  If a
			 *    target entry proceeds this, then this is the
			 *    matching branch for that target.  If this is not
			 *    following a target entry, then this is a branch
			 *    where the target is given as an immediate field
			 *    in the instruction (ie. an i or b form branch).
			 *    In this case we need to read the instruction from
			 *    memory to determine the target/to address.
			 */

			if (val & BHRB_TARGET) {
				/* Target branches use two entries
				 * (ie. computed gotos/XL form)
				 */
				cpuhw->bhrb_entries[u_index].to = addr;
				cpuhw->bhrb_entries[u_index].mispred = pred;
				cpuhw->bhrb_entries[u_index].predicted = ~pred;

				/* Get from address in next entry */
				val = read_bhrb(r_index++);
				addr = val & BHRB_EA;
				if (val & BHRB_TARGET) {
					/* Shouldn't have two targets in a
					   row.. Reset index and try again */
					r_index--;
					addr = 0;
				}
				cpuhw->bhrb_entries[u_index].from = addr;
			} else {
				/* Branches to immediate field 
				   (ie I or B form) */
				cpuhw->bhrb_entries[u_index].from = addr;
				cpuhw->bhrb_entries[u_index].to =
					power_pmu_bhrb_to(addr);
				cpuhw->bhrb_entries[u_index].mispred = pred;
				cpuhw->bhrb_entries[u_index].predicted = ~pred;
			}
			u_index++;

		}
	}
	cpuhw->bhrb_stack.nr = u_index;
	return;
}

static bool is_ebb_event(struct perf_event *event)
{
	/*
	 * This could be a per-PMU callback, but we'd rather avoid the cost. We
	 * check that the PMU supports EBB, meaning those that don't can still
	 * use bit 63 of the event code for something else if they wish.
	 */
	return (ppmu->flags & PPMU_ARCH_207S) &&
	       ((event->attr.config >> PERF_EVENT_CONFIG_EBB_SHIFT) & 1);
}

static int ebb_event_check(struct perf_event *event)
{
	struct perf_event *leader = event->group_leader;

	/* Event and group leader must agree on EBB */
	if (is_ebb_event(leader) != is_ebb_event(event))
		return -EINVAL;

	if (is_ebb_event(event)) {
		if (!(event->attach_state & PERF_ATTACH_TASK))
			return -EINVAL;

		if (!leader->attr.pinned || !leader->attr.exclusive)
			return -EINVAL;

		if (event->attr.freq ||
		    event->attr.inherit ||
		    event->attr.sample_type ||
		    event->attr.sample_period ||
		    event->attr.enable_on_exec)
			return -EINVAL;
	}

	return 0;
}

static void ebb_event_add(struct perf_event *event)
{
	if (!is_ebb_event(event) || current->thread.used_ebb)
		return;

	/*
	 * IFF this is the first time we've added an EBB event, set
	 * PMXE in the user MMCR0 so we can detect when it's cleared by
	 * userspace. We need this so that we can context switch while
	 * userspace is in the EBB handler (where PMXE is 0).
	 */
	current->thread.used_ebb = 1;
	current->thread.mmcr0 |= MMCR0_PMXE;
}

static void ebb_switch_out(unsigned long mmcr0)
{
	if (!(mmcr0 & MMCR0_EBE))
		return;

	current->thread.siar  = mfspr(SPRN_SIAR);
	current->thread.sier  = mfspr(SPRN_SIER);
	current->thread.sdar  = mfspr(SPRN_SDAR);
	current->thread.mmcr0 = mmcr0 & MMCR0_USER_MASK;
	current->thread.mmcr2 = mfspr(SPRN_MMCR2) & MMCR2_USER_MASK;
}

static unsigned long ebb_switch_in(bool ebb, struct cpu_hw_events *cpuhw)
{
	unsigned long mmcr0 = cpuhw->mmcr[0];

	if (!ebb)
		goto out;

	/* Enable EBB and read/write to all 6 PMCs and BHRB for userspace */
	mmcr0 |= MMCR0_EBE | MMCR0_BHRBA | MMCR0_PMCC_U6;

	/*
	 * Add any bits from the user MMCR0, FC or PMAO. This is compatible
	 * with pmao_restore_workaround() because we may add PMAO but we never
	 * clear it here.
	 */
	mmcr0 |= current->thread.mmcr0;

	/*
	 * Be careful not to set PMXE if userspace had it cleared. This is also
	 * compatible with pmao_restore_workaround() because it has already
	 * cleared PMXE and we leave PMAO alone.
	 */
	if (!(current->thread.mmcr0 & MMCR0_PMXE))
		mmcr0 &= ~MMCR0_PMXE;

	mtspr(SPRN_SIAR, current->thread.siar);
	mtspr(SPRN_SIER, current->thread.sier);
	mtspr(SPRN_SDAR, current->thread.sdar);

	/*
	 * Merge the kernel & user values of MMCR2. The semantics we implement
	 * are that the user MMCR2 can set bits, ie. cause counters to freeze,
	 * but not clear bits. If a task wants to be able to clear bits, ie.
	 * unfreeze counters, it should not set exclude_xxx in its events and
	 * instead manage the MMCR2 entirely by itself.
	 */
	mtspr(SPRN_MMCR2, cpuhw->mmcr[3] | current->thread.mmcr2);
out:
	return mmcr0;
}

static void pmao_restore_workaround(bool ebb)
{
	unsigned pmcs[6];

	if (!cpu_has_feature(CPU_FTR_PMAO_BUG))
		return;

	/*
	 * On POWER8E there is a hardware defect which affects the PMU context
	 * switch logic, ie. power_pmu_disable/enable().
	 *
	 * When a counter overflows PMXE is cleared and FC/PMAO is set in MMCR0
	 * by the hardware. Sometime later the actual PMU exception is
	 * delivered.
	 *
	 * If we context switch, or simply disable/enable, the PMU prior to the
	 * exception arriving, the exception will be lost when we clear PMAO.
	 *
	 * When we reenable the PMU, we will write the saved MMCR0 with PMAO
	 * set, and this _should_ generate an exception. However because of the
	 * defect no exception is generated when we write PMAO, and we get
	 * stuck with no counters counting but no exception delivered.
	 *
	 * The workaround is to detect this case and tweak the hardware to
	 * create another pending PMU exception.
	 *
	 * We do that by setting up PMC6 (cycles) for an imminent overflow and
	 * enabling the PMU. That causes a new exception to be generated in the
	 * chip, but we don't take it yet because we have interrupts hard
	 * disabled. We then write back the PMU state as we want it to be seen
	 * by the exception handler. When we reenable interrupts the exception
	 * handler will be called and see the correct state.
	 *
	 * The logic is the same for EBB, except that the exception is gated by
	 * us having interrupts hard disabled as well as the fact that we are
	 * not in userspace. The exception is finally delivered when we return
	 * to userspace.
	 */

	/* Only if PMAO is set and PMAO_SYNC is clear */
	if ((current->thread.mmcr0 & (MMCR0_PMAO | MMCR0_PMAO_SYNC)) != MMCR0_PMAO)
		return;

	/* If we're doing EBB, only if BESCR[GE] is set */
	if (ebb && !(current->thread.bescr & BESCR_GE))
		return;

	/*
	 * We are already soft-disabled in power_pmu_enable(). We need to hard
	 * enable to actually prevent the PMU exception from firing.
	 */
	hard_irq_disable();

	/*
	 * This is a bit gross, but we know we're on POWER8E and have 6 PMCs.
	 * Using read/write_pmc() in a for loop adds 12 function calls and
	 * almost doubles our code size.
	 */
	pmcs[0] = mfspr(SPRN_PMC1);
	pmcs[1] = mfspr(SPRN_PMC2);
	pmcs[2] = mfspr(SPRN_PMC3);
	pmcs[3] = mfspr(SPRN_PMC4);
	pmcs[4] = mfspr(SPRN_PMC5);
	pmcs[5] = mfspr(SPRN_PMC6);

	/* Ensure all freeze bits are unset */
	mtspr(SPRN_MMCR2, 0);

	/* Set up PMC6 to overflow in one cycle */
	mtspr(SPRN_PMC6, 0x7FFFFFFE);

	/* Enable exceptions and unfreeze PMC6 */
	mtspr(SPRN_MMCR0, MMCR0_PMXE | MMCR0_PMCjCE | MMCR0_PMAO);

	/* Now we need to refreeze and restore the PMCs */
	mtspr(SPRN_MMCR0, MMCR0_FC | MMCR0_PMAO);

	mtspr(SPRN_PMC1, pmcs[0]);
	mtspr(SPRN_PMC2, pmcs[1]);
	mtspr(SPRN_PMC3, pmcs[2]);
	mtspr(SPRN_PMC4, pmcs[3]);
	mtspr(SPRN_PMC5, pmcs[4]);
	mtspr(SPRN_PMC6, pmcs[5]);
}
#endif /* CONFIG_PPC64 */

static void perf_event_interrupt(struct pt_regs *regs);

/*
 * Read one performance monitor counter (PMC).
 */
static unsigned long read_pmc(int idx)
{
	unsigned long val;

	switch (idx) {
	case 1:
		val = mfspr(SPRN_PMC1);
		break;
	case 2:
		val = mfspr(SPRN_PMC2);
		break;
	case 3:
		val = mfspr(SPRN_PMC3);
		break;
	case 4:
		val = mfspr(SPRN_PMC4);
		break;
	case 5:
		val = mfspr(SPRN_PMC5);
		break;
	case 6:
		val = mfspr(SPRN_PMC6);
		break;
#ifdef CONFIG_PPC64
	case 7:
		val = mfspr(SPRN_PMC7);
		break;
	case 8:
		val = mfspr(SPRN_PMC8);
		break;
#endif /* CONFIG_PPC64 */
	default:
		printk(KERN_ERR "oops trying to read PMC%d\n", idx);
		val = 0;
	}
	return val;
}

/*
 * Write one PMC.
 */
static void write_pmc(int idx, unsigned long val)
{
	switch (idx) {
	case 1:
		mtspr(SPRN_PMC1, val);
		break;
	case 2:
		mtspr(SPRN_PMC2, val);
		break;
	case 3:
		mtspr(SPRN_PMC3, val);
		break;
	case 4:
		mtspr(SPRN_PMC4, val);
		break;
	case 5:
		mtspr(SPRN_PMC5, val);
		break;
	case 6:
		mtspr(SPRN_PMC6, val);
		break;
#ifdef CONFIG_PPC64
	case 7:
		mtspr(SPRN_PMC7, val);
		break;
	case 8:
		mtspr(SPRN_PMC8, val);
		break;
#endif /* CONFIG_PPC64 */
	default:
		printk(KERN_ERR "oops trying to write PMC%d\n", idx);
	}
}

/* Called from sysrq_handle_showregs() */
void perf_event_print_debug(void)
{
	unsigned long sdar, sier, flags;
	u32 pmcs[MAX_HWEVENTS];
	int i;

	if (!ppmu->n_counter)
		return;

	local_irq_save(flags);

	pr_info("CPU: %d PMU registers, ppmu = %s n_counters = %d",
		 smp_processor_id(), ppmu->name, ppmu->n_counter);

	for (i = 0; i < ppmu->n_counter; i++)
		pmcs[i] = read_pmc(i + 1);

	for (; i < MAX_HWEVENTS; i++)
		pmcs[i] = 0xdeadbeef;

	pr_info("PMC1:  %08x PMC2: %08x PMC3: %08x PMC4: %08x\n",
		 pmcs[0], pmcs[1], pmcs[2], pmcs[3]);

	if (ppmu->n_counter > 4)
		pr_info("PMC5:  %08x PMC6: %08x PMC7: %08x PMC8: %08x\n",
			 pmcs[4], pmcs[5], pmcs[6], pmcs[7]);

	pr_info("MMCR0: %016lx MMCR1: %016lx MMCRA: %016lx\n",
		mfspr(SPRN_MMCR0), mfspr(SPRN_MMCR1), mfspr(SPRN_MMCRA));

	sdar = sier = 0;
#ifdef CONFIG_PPC64
	sdar = mfspr(SPRN_SDAR);

	if (ppmu->flags & PPMU_HAS_SIER)
		sier = mfspr(SPRN_SIER);

	if (ppmu->flags & PPMU_ARCH_207S) {
		pr_info("MMCR2: %016lx EBBHR: %016lx\n",
			mfspr(SPRN_MMCR2), mfspr(SPRN_EBBHR));
		pr_info("EBBRR: %016lx BESCR: %016lx\n",
			mfspr(SPRN_EBBRR), mfspr(SPRN_BESCR));
	}
#endif
	pr_info("SIAR:  %016lx SDAR:  %016lx SIER:  %016lx\n",
		mfspr(SPRN_SIAR), sdar, sier);

	local_irq_restore(flags);
}

/*
 * Check if a set of events can all go on the PMU at once.
 * If they can't, this will look at alternative codes for the events
 * and see if any combination of alternative codes is feasible.
 * The feasible set is returned in event_id[].
 */
static int power_check_constraints(struct cpu_hw_events *cpuhw,
				   u64 event_id[], unsigned int cflags[],
				   int n_ev)
{
	unsigned long mask, value, nv;
	unsigned long smasks[MAX_HWEVENTS], svalues[MAX_HWEVENTS];
	int n_alt[MAX_HWEVENTS], choice[MAX_HWEVENTS];
	int i, j;
	unsigned long addf = ppmu->add_fields;
	unsigned long tadd = ppmu->test_adder;

	if (n_ev > ppmu->n_counter)
		return -1;

	/* First see if the events will go on as-is */
	for (i = 0; i < n_ev; ++i) {
		if ((cflags[i] & PPMU_LIMITED_PMC_REQD)
		    && !ppmu->limited_pmc_event(event_id[i])) {
			ppmu->get_alternatives(event_id[i], cflags[i],
					       cpuhw->alternatives[i]);
			event_id[i] = cpuhw->alternatives[i][0];
		}
		if (ppmu->get_constraint(event_id[i], &cpuhw->amasks[i][0],
					 &cpuhw->avalues[i][0]))
			return -1;
	}
	value = mask = 0;
	for (i = 0; i < n_ev; ++i) {
		nv = (value | cpuhw->avalues[i][0]) +
			(value & cpuhw->avalues[i][0] & addf);
		if ((((nv + tadd) ^ value) & mask) != 0 ||
		    (((nv + tadd) ^ cpuhw->avalues[i][0]) &
		     cpuhw->amasks[i][0]) != 0)
			break;
		value = nv;
		mask |= cpuhw->amasks[i][0];
	}
	if (i == n_ev)
		return 0;	/* all OK */

	/* doesn't work, gather alternatives... */
	if (!ppmu->get_alternatives)
		return -1;
	for (i = 0; i < n_ev; ++i) {
		choice[i] = 0;
		n_alt[i] = ppmu->get_alternatives(event_id[i], cflags[i],
						  cpuhw->alternatives[i]);
		for (j = 1; j < n_alt[i]; ++j)
			ppmu->get_constraint(cpuhw->alternatives[i][j],
					     &cpuhw->amasks[i][j],
					     &cpuhw->avalues[i][j]);
	}

	/* enumerate all possibilities and see if any will work */
	i = 0;
	j = -1;
	value = mask = nv = 0;
	while (i < n_ev) {
		if (j >= 0) {
			/* we're backtracking, restore context */
			value = svalues[i];
			mask = smasks[i];
			j = choice[i];
		}
		/*
		 * See if any alternative k for event_id i,
		 * where k > j, will satisfy the constraints.
		 */
		while (++j < n_alt[i]) {
			nv = (value | cpuhw->avalues[i][j]) +
				(value & cpuhw->avalues[i][j] & addf);
			if ((((nv + tadd) ^ value) & mask) == 0 &&
			    (((nv + tadd) ^ cpuhw->avalues[i][j])
			     & cpuhw->amasks[i][j]) == 0)
				break;
		}
		if (j >= n_alt[i]) {
			/*
			 * No feasible alternative, backtrack
			 * to event_id i-1 and continue enumerating its
			 * alternatives from where we got up to.
			 */
			if (--i < 0)
				return -1;
		} else {
			/*
			 * Found a feasible alternative for event_id i,
			 * remember where we got up to with this event_id,
			 * go on to the next event_id, and start with
			 * the first alternative for it.
			 */
			choice[i] = j;
			svalues[i] = value;
			smasks[i] = mask;
			value = nv;
			mask |= cpuhw->amasks[i][j];
			++i;
			j = -1;
		}
	}

	/* OK, we have a feasible combination, tell the caller the solution */
	for (i = 0; i < n_ev; ++i)
		event_id[i] = cpuhw->alternatives[i][choice[i]];
	return 0;
}

/*
 * Check if newly-added events have consistent settings for
 * exclude_{user,kernel,hv} with each other and any previously
 * added events.
 */
static int check_excludes(struct perf_event **ctrs, unsigned int cflags[],
			  int n_prev, int n_new)
{
	int eu = 0, ek = 0, eh = 0;
	int i, n, first;
	struct perf_event *event;

	/*
	 * If the PMU we're on supports per event exclude settings then we
	 * don't need to do any of this logic. NB. This assumes no PMU has both
	 * per event exclude and limited PMCs.
	 */
	if (ppmu->flags & PPMU_ARCH_207S)
		return 0;

	n = n_prev + n_new;
	if (n <= 1)
		return 0;

	first = 1;
	for (i = 0; i < n; ++i) {
		if (cflags[i] & PPMU_LIMITED_PMC_OK) {
			cflags[i] &= ~PPMU_LIMITED_PMC_REQD;
			continue;
		}
		event = ctrs[i];
		if (first) {
			eu = event->attr.exclude_user;
			ek = event->attr.exclude_kernel;
			eh = event->attr.exclude_hv;
			first = 0;
		} else if (event->attr.exclude_user != eu ||
			   event->attr.exclude_kernel != ek ||
			   event->attr.exclude_hv != eh) {
			return -EAGAIN;
		}
	}

	if (eu || ek || eh)
		for (i = 0; i < n; ++i)
			if (cflags[i] & PPMU_LIMITED_PMC_OK)
				cflags[i] |= PPMU_LIMITED_PMC_REQD;

	return 0;
}

static u64 check_and_compute_delta(u64 prev, u64 val)
{
	u64 delta = (val - prev) & 0xfffffffful;

	/*
	 * POWER7 can roll back counter values, if the new value is smaller
	 * than the previous value it will cause the delta and the counter to
	 * have bogus values unless we rolled a counter over.  If a coutner is
	 * rolled back, it will be smaller, but within 256, which is the maximum
	 * number of events to rollback at once.  If we dectect a rollback
	 * return 0.  This can lead to a small lack of precision in the
	 * counters.
	 */
	if (prev > val && (prev - val) < 256)
		delta = 0;

	return delta;
}

static void power_pmu_read(struct perf_event *event)
{
	s64 val, delta, prev;

	if (event->hw.state & PERF_HES_STOPPED)
		return;

	if (!event->hw.idx)
		return;

	if (is_ebb_event(event)) {
		val = read_pmc(event->hw.idx);
		local64_set(&event->hw.prev_count, val);
		return;
	}

	/*
	 * Performance monitor interrupts come even when interrupts
	 * are soft-disabled, as long as interrupts are hard-enabled.
	 * Therefore we treat them like NMIs.
	 */
	do {
		prev = local64_read(&event->hw.prev_count);
		barrier();
		val = read_pmc(event->hw.idx);
		delta = check_and_compute_delta(prev, val);
		if (!delta)
			return;
	} while (local64_cmpxchg(&event->hw.prev_count, prev, val) != prev);

	local64_add(delta, &event->count);

	/*
	 * A number of places program the PMC with (0x80000000 - period_left).
	 * We never want period_left to be less than 1 because we will program
	 * the PMC with a value >= 0x800000000 and an edge detected PMC will
	 * roll around to 0 before taking an exception. We have seen this
	 * on POWER8.
	 *
	 * To fix this, clamp the minimum value of period_left to 1.
	 */
	do {
		prev = local64_read(&event->hw.period_left);
		val = prev - delta;
		if (val < 1)
			val = 1;
	} while (local64_cmpxchg(&event->hw.period_left, prev, val) != prev);
}

/*
 * On some machines, PMC5 and PMC6 can't be written, don't respect
 * the freeze conditions, and don't generate interrupts.  This tells
 * us if `event' is using such a PMC.
 */
static int is_limited_pmc(int pmcnum)
{
	return (ppmu->flags & PPMU_LIMITED_PMC5_6)
		&& (pmcnum == 5 || pmcnum == 6);
}

static void freeze_limited_counters(struct cpu_hw_events *cpuhw,
				    unsigned long pmc5, unsigned long pmc6)
{
	struct perf_event *event;
	u64 val, prev, delta;
	int i;

	for (i = 0; i < cpuhw->n_limited; ++i) {
		event = cpuhw->limited_counter[i];
		if (!event->hw.idx)
			continue;
		val = (event->hw.idx == 5) ? pmc5 : pmc6;
		prev = local64_read(&event->hw.prev_count);
		event->hw.idx = 0;
		delta = check_and_compute_delta(prev, val);
		if (delta)
			local64_add(delta, &event->count);
	}
}

static void thaw_limited_counters(struct cpu_hw_events *cpuhw,
				  unsigned long pmc5, unsigned long pmc6)
{
	struct perf_event *event;
	u64 val, prev;
	int i;

	for (i = 0; i < cpuhw->n_limited; ++i) {
		event = cpuhw->limited_counter[i];
		event->hw.idx = cpuhw->limited_hwidx[i];
		val = (event->hw.idx == 5) ? pmc5 : pmc6;
		prev = local64_read(&event->hw.prev_count);
		if (check_and_compute_delta(prev, val))
			local64_set(&event->hw.prev_count, val);
		perf_event_update_userpage(event);
	}
}

/*
 * Since limited events don't respect the freeze conditions, we
 * have to read them immediately after freezing or unfreezing the
 * other events.  We try to keep the values from the limited
 * events as consistent as possible by keeping the delay (in
 * cycles and instructions) between freezing/unfreezing and reading
 * the limited events as small and consistent as possible.
 * Therefore, if any limited events are in use, we read them
 * both, and always in the same order, to minimize variability,
 * and do it inside the same asm that writes MMCR0.
 */
static void write_mmcr0(struct cpu_hw_events *cpuhw, unsigned long mmcr0)
{
	unsigned long pmc5, pmc6;

	if (!cpuhw->n_limited) {
		mtspr(SPRN_MMCR0, mmcr0);
		return;
	}

	/*
	 * Write MMCR0, then read PMC5 and PMC6 immediately.
	 * To ensure we don't get a performance monitor interrupt
	 * between writing MMCR0 and freezing/thawing the limited
	 * events, we first write MMCR0 with the event overflow
	 * interrupt enable bits turned off.
	 */
	asm volatile("mtspr %3,%2; mfspr %0,%4; mfspr %1,%5"
		     : "=&r" (pmc5), "=&r" (pmc6)
		     : "r" (mmcr0 & ~(MMCR0_PMC1CE | MMCR0_PMCjCE)),
		       "i" (SPRN_MMCR0),
		       "i" (SPRN_PMC5), "i" (SPRN_PMC6));

	if (mmcr0 & MMCR0_FC)
		freeze_limited_counters(cpuhw, pmc5, pmc6);
	else
		thaw_limited_counters(cpuhw, pmc5, pmc6);

	/*
	 * Write the full MMCR0 including the event overflow interrupt
	 * enable bits, if necessary.
	 */
	if (mmcr0 & (MMCR0_PMC1CE | MMCR0_PMCjCE))
		mtspr(SPRN_MMCR0, mmcr0);
}

/*
 * Disable all events to prevent PMU interrupts and to allow
 * events to be added or removed.
 */
static void power_pmu_disable(struct pmu *pmu)
{
	struct cpu_hw_events *cpuhw;
	unsigned long flags, mmcr0, val;

	if (!ppmu)
		return;
	local_irq_save(flags);
	cpuhw = &__get_cpu_var(cpu_hw_events);

	if (!cpuhw->disabled) {
		/*
		 * Check if we ever enabled the PMU on this cpu.
		 */
		if (!cpuhw->pmcs_enabled) {
			ppc_enable_pmcs();
			cpuhw->pmcs_enabled = 1;
		}

		/*
		 * Set the 'freeze counters' bit, clear EBE/BHRBA/PMCC/PMAO/FC56
		 */
		val  = mmcr0 = mfspr(SPRN_MMCR0);
		val |= MMCR0_FC;
		val &= ~(MMCR0_EBE | MMCR0_BHRBA | MMCR0_PMCC | MMCR0_PMAO |
			 MMCR0_FC56);

		/*
		 * The barrier is to make sure the mtspr has been
		 * executed and the PMU has frozen the events etc.
		 * before we return.
		 */
		write_mmcr0(cpuhw, val);
		mb();

		/*
		 * Disable instruction sampling if it was enabled
		 */
		if (cpuhw->mmcr[2] & MMCRA_SAMPLE_ENABLE) {
			mtspr(SPRN_MMCRA,
			      cpuhw->mmcr[2] & ~MMCRA_SAMPLE_ENABLE);
			mb();
		}

		cpuhw->disabled = 1;
		cpuhw->n_added = 0;

		ebb_switch_out(mmcr0);
	}

	local_irq_restore(flags);
}

/*
 * Re-enable all events if disable == 0.
 * If we were previously disabled and events were added, then
 * put the new config on the PMU.
 */
static void power_pmu_enable(struct pmu *pmu)
{
	struct perf_event *event;
	struct cpu_hw_events *cpuhw;
	unsigned long flags;
	long i;
	unsigned long val, mmcr0;
	s64 left;
	unsigned int hwc_index[MAX_HWEVENTS];
	int n_lim;
	int idx;
	bool ebb;

	if (!ppmu)
		return;
	local_irq_save(flags);

	cpuhw = &__get_cpu_var(cpu_hw_events);
	if (!cpuhw->disabled)
		goto out;

	if (cpuhw->n_events == 0) {
		ppc_set_pmu_inuse(0);
		goto out;
	}

	cpuhw->disabled = 0;

	/*
	 * EBB requires an exclusive group and all events must have the EBB
	 * flag set, or not set, so we can just check a single event. Also we
	 * know we have at least one event.
	 */
	ebb = is_ebb_event(cpuhw->event[0]);

	/*
	 * If we didn't change anything, or only removed events,
	 * no need to recalculate MMCR* settings and reset the PMCs.
	 * Just reenable the PMU with the current MMCR* settings
	 * (possibly updated for removal of events).
	 */
	if (!cpuhw->n_added) {
		mtspr(SPRN_MMCRA, cpuhw->mmcr[2] & ~MMCRA_SAMPLE_ENABLE);
		mtspr(SPRN_MMCR1, cpuhw->mmcr[1]);
		goto out_enable;
	}

	/*
	 * Clear all MMCR settings and recompute them for the new set of events.
	 */
	memset(cpuhw->mmcr, 0, sizeof(cpuhw->mmcr));

	if (ppmu->compute_mmcr(cpuhw->events, cpuhw->n_events, hwc_index,
			       cpuhw->mmcr, cpuhw->event)) {
		/* shouldn't ever get here */
		printk(KERN_ERR "oops compute_mmcr failed\n");
		goto out;
	}

	if (!(ppmu->flags & PPMU_ARCH_207S)) {
		/*
		 * Add in MMCR0 freeze bits corresponding to the attr.exclude_*
		 * bits for the first event. We have already checked that all
		 * events have the same value for these bits as the first event.
		 */
		event = cpuhw->event[0];
		if (event->attr.exclude_user)
			cpuhw->mmcr[0] |= MMCR0_FCP;
		if (event->attr.exclude_kernel)
			cpuhw->mmcr[0] |= freeze_events_kernel;
		if (event->attr.exclude_hv)
			cpuhw->mmcr[0] |= MMCR0_FCHV;
	}

	/*
	 * Write the new configuration to MMCR* with the freeze
	 * bit set and set the hardware events to their initial values.
	 * Then unfreeze the events.
	 */
	ppc_set_pmu_inuse(1);
	mtspr(SPRN_MMCRA, cpuhw->mmcr[2] & ~MMCRA_SAMPLE_ENABLE);
	mtspr(SPRN_MMCR1, cpuhw->mmcr[1]);
	mtspr(SPRN_MMCR0, (cpuhw->mmcr[0] & ~(MMCR0_PMC1CE | MMCR0_PMCjCE))
				| MMCR0_FC);
	if (ppmu->flags & PPMU_ARCH_207S)
		mtspr(SPRN_MMCR2, cpuhw->mmcr[3]);

	/*
	 * Read off any pre-existing events that need to move
	 * to another PMC.
	 */
	for (i = 0; i < cpuhw->n_events; ++i) {
		event = cpuhw->event[i];
		if (event->hw.idx && event->hw.idx != hwc_index[i] + 1) {
			power_pmu_read(event);
			write_pmc(event->hw.idx, 0);
			event->hw.idx = 0;
		}
	}

	/*
	 * Initialize the PMCs for all the new and moved events.
	 */
	cpuhw->n_limited = n_lim = 0;
	for (i = 0; i < cpuhw->n_events; ++i) {
		event = cpuhw->event[i];
		if (event->hw.idx)
			continue;
		idx = hwc_index[i] + 1;
		if (is_limited_pmc(idx)) {
			cpuhw->limited_counter[n_lim] = event;
			cpuhw->limited_hwidx[n_lim] = idx;
			++n_lim;
			continue;
		}

		if (ebb)
			val = local64_read(&event->hw.prev_count);
		else {
			val = 0;
			if (event->hw.sample_period) {
				left = local64_read(&event->hw.period_left);
				if (left < 0x80000000L)
					val = 0x80000000L - left;
			}
			local64_set(&event->hw.prev_count, val);
		}

		event->hw.idx = idx;
		if (event->hw.state & PERF_HES_STOPPED)
			val = 0;
		write_pmc(idx, val);

		perf_event_update_userpage(event);
	}
	cpuhw->n_limited = n_lim;
	cpuhw->mmcr[0] |= MMCR0_PMXE | MMCR0_FCECE;

 out_enable:
	pmao_restore_workaround(ebb);

<<<<<<< HEAD
	if (ppmu->flags & PPMU_ARCH_207S)
		mtspr(SPRN_MMCR2, 0);

	mmcr0 = ebb_switch_in(ebb, cpuhw->mmcr[0]);
=======
	mmcr0 = ebb_switch_in(ebb, cpuhw);
>>>>>>> bfe01a5b

	mb();
	if (cpuhw->bhrb_users)
		ppmu->config_bhrb(cpuhw->bhrb_filter);

	write_mmcr0(cpuhw, mmcr0);

	/*
	 * Enable instruction sampling if necessary
	 */
	if (cpuhw->mmcr[2] & MMCRA_SAMPLE_ENABLE) {
		mb();
		mtspr(SPRN_MMCRA, cpuhw->mmcr[2]);
	}

 out:

	local_irq_restore(flags);
}

static int collect_events(struct perf_event *group, int max_count,
			  struct perf_event *ctrs[], u64 *events,
			  unsigned int *flags)
{
	int n = 0;
	struct perf_event *event;

	if (!is_software_event(group)) {
		if (n >= max_count)
			return -1;
		ctrs[n] = group;
		flags[n] = group->hw.event_base;
		events[n++] = group->hw.config;
	}
	list_for_each_entry(event, &group->sibling_list, group_entry) {
		if (!is_software_event(event) &&
		    event->state != PERF_EVENT_STATE_OFF) {
			if (n >= max_count)
				return -1;
			ctrs[n] = event;
			flags[n] = event->hw.event_base;
			events[n++] = event->hw.config;
		}
	}
	return n;
}

/*
 * Add a event to the PMU.
 * If all events are not already frozen, then we disable and
 * re-enable the PMU in order to get hw_perf_enable to do the
 * actual work of reconfiguring the PMU.
 */
static int power_pmu_add(struct perf_event *event, int ef_flags)
{
	struct cpu_hw_events *cpuhw;
	unsigned long flags;
	int n0;
	int ret = -EAGAIN;

	local_irq_save(flags);
	perf_pmu_disable(event->pmu);

	/*
	 * Add the event to the list (if there is room)
	 * and check whether the total set is still feasible.
	 */
	cpuhw = &__get_cpu_var(cpu_hw_events);
	n0 = cpuhw->n_events;
	if (n0 >= ppmu->n_counter)
		goto out;
	cpuhw->event[n0] = event;
	cpuhw->events[n0] = event->hw.config;
	cpuhw->flags[n0] = event->hw.event_base;

	/*
	 * This event may have been disabled/stopped in record_and_restart()
	 * because we exceeded the ->event_limit. If re-starting the event,
	 * clear the ->hw.state (STOPPED and UPTODATE flags), so the user
	 * notification is re-enabled.
	 */
	if (!(ef_flags & PERF_EF_START))
		event->hw.state = PERF_HES_STOPPED | PERF_HES_UPTODATE;
	else
		event->hw.state = 0;

	/*
	 * If group events scheduling transaction was started,
	 * skip the schedulability test here, it will be performed
	 * at commit time(->commit_txn) as a whole
	 */
	if (cpuhw->group_flag & PERF_EVENT_TXN)
		goto nocheck;

	if (check_excludes(cpuhw->event, cpuhw->flags, n0, 1))
		goto out;
	if (power_check_constraints(cpuhw, cpuhw->events, cpuhw->flags, n0 + 1))
		goto out;
	event->hw.config = cpuhw->events[n0];

nocheck:
	ebb_event_add(event);

	++cpuhw->n_events;
	++cpuhw->n_added;

	ret = 0;
 out:
	if (has_branch_stack(event)) {
		power_pmu_bhrb_enable(event);
		cpuhw->bhrb_filter = ppmu->bhrb_filter_map(
					event->attr.branch_sample_type);
	}

	perf_pmu_enable(event->pmu);
	local_irq_restore(flags);
	return ret;
}

/*
 * Remove a event from the PMU.
 */
static void power_pmu_del(struct perf_event *event, int ef_flags)
{
	struct cpu_hw_events *cpuhw;
	long i;
	unsigned long flags;

	local_irq_save(flags);
	perf_pmu_disable(event->pmu);

	power_pmu_read(event);

	cpuhw = &__get_cpu_var(cpu_hw_events);
	for (i = 0; i < cpuhw->n_events; ++i) {
		if (event == cpuhw->event[i]) {
			while (++i < cpuhw->n_events) {
				cpuhw->event[i-1] = cpuhw->event[i];
				cpuhw->events[i-1] = cpuhw->events[i];
				cpuhw->flags[i-1] = cpuhw->flags[i];
			}
			--cpuhw->n_events;
			ppmu->disable_pmc(event->hw.idx - 1, cpuhw->mmcr);
			if (event->hw.idx) {
				write_pmc(event->hw.idx, 0);
				event->hw.idx = 0;
			}
			perf_event_update_userpage(event);
			break;
		}
	}
	for (i = 0; i < cpuhw->n_limited; ++i)
		if (event == cpuhw->limited_counter[i])
			break;
	if (i < cpuhw->n_limited) {
		while (++i < cpuhw->n_limited) {
			cpuhw->limited_counter[i-1] = cpuhw->limited_counter[i];
			cpuhw->limited_hwidx[i-1] = cpuhw->limited_hwidx[i];
		}
		--cpuhw->n_limited;
	}
	if (cpuhw->n_events == 0) {
		/* disable exceptions if no events are running */
		cpuhw->mmcr[0] &= ~(MMCR0_PMXE | MMCR0_FCECE);
	}

	if (has_branch_stack(event))
		power_pmu_bhrb_disable(event);

	perf_pmu_enable(event->pmu);
	local_irq_restore(flags);
}

/*
 * POWER-PMU does not support disabling individual counters, hence
 * program their cycle counter to their max value and ignore the interrupts.
 */

static void power_pmu_start(struct perf_event *event, int ef_flags)
{
	unsigned long flags;
	s64 left;
	unsigned long val;

	if (!event->hw.idx || !event->hw.sample_period)
		return;

	if (!(event->hw.state & PERF_HES_STOPPED))
		return;

	if (ef_flags & PERF_EF_RELOAD)
		WARN_ON_ONCE(!(event->hw.state & PERF_HES_UPTODATE));

	local_irq_save(flags);
	perf_pmu_disable(event->pmu);

	event->hw.state = 0;
	left = local64_read(&event->hw.period_left);

	val = 0;
	if (left < 0x80000000L)
		val = 0x80000000L - left;

	write_pmc(event->hw.idx, val);

	perf_event_update_userpage(event);
	perf_pmu_enable(event->pmu);
	local_irq_restore(flags);
}

static void power_pmu_stop(struct perf_event *event, int ef_flags)
{
	unsigned long flags;

	if (!event->hw.idx || !event->hw.sample_period)
		return;

	if (event->hw.state & PERF_HES_STOPPED)
		return;

	local_irq_save(flags);
	perf_pmu_disable(event->pmu);

	power_pmu_read(event);
	event->hw.state |= PERF_HES_STOPPED | PERF_HES_UPTODATE;
	write_pmc(event->hw.idx, 0);

	perf_event_update_userpage(event);
	perf_pmu_enable(event->pmu);
	local_irq_restore(flags);
}

/*
 * Start group events scheduling transaction
 * Set the flag to make pmu::enable() not perform the
 * schedulability test, it will be performed at commit time
 */
void power_pmu_start_txn(struct pmu *pmu)
{
	struct cpu_hw_events *cpuhw = &__get_cpu_var(cpu_hw_events);

	perf_pmu_disable(pmu);
	cpuhw->group_flag |= PERF_EVENT_TXN;
	cpuhw->n_txn_start = cpuhw->n_events;
}

/*
 * Stop group events scheduling transaction
 * Clear the flag and pmu::enable() will perform the
 * schedulability test.
 */
void power_pmu_cancel_txn(struct pmu *pmu)
{
	struct cpu_hw_events *cpuhw = &__get_cpu_var(cpu_hw_events);

	cpuhw->group_flag &= ~PERF_EVENT_TXN;
	perf_pmu_enable(pmu);
}

/*
 * Commit group events scheduling transaction
 * Perform the group schedulability test as a whole
 * Return 0 if success
 */
int power_pmu_commit_txn(struct pmu *pmu)
{
	struct cpu_hw_events *cpuhw;
	long i, n;

	if (!ppmu)
		return -EAGAIN;
	cpuhw = &__get_cpu_var(cpu_hw_events);
	n = cpuhw->n_events;
	if (check_excludes(cpuhw->event, cpuhw->flags, 0, n))
		return -EAGAIN;
	i = power_check_constraints(cpuhw, cpuhw->events, cpuhw->flags, n);
	if (i < 0)
		return -EAGAIN;

	for (i = cpuhw->n_txn_start; i < n; ++i)
		cpuhw->event[i]->hw.config = cpuhw->events[i];

	cpuhw->group_flag &= ~PERF_EVENT_TXN;
	perf_pmu_enable(pmu);
	return 0;
}

/*
 * Return 1 if we might be able to put event on a limited PMC,
 * or 0 if not.
 * A event can only go on a limited PMC if it counts something
 * that a limited PMC can count, doesn't require interrupts, and
 * doesn't exclude any processor mode.
 */
static int can_go_on_limited_pmc(struct perf_event *event, u64 ev,
				 unsigned int flags)
{
	int n;
	u64 alt[MAX_EVENT_ALTERNATIVES];

	if (event->attr.exclude_user
	    || event->attr.exclude_kernel
	    || event->attr.exclude_hv
	    || event->attr.sample_period)
		return 0;

	if (ppmu->limited_pmc_event(ev))
		return 1;

	/*
	 * The requested event_id isn't on a limited PMC already;
	 * see if any alternative code goes on a limited PMC.
	 */
	if (!ppmu->get_alternatives)
		return 0;

	flags |= PPMU_LIMITED_PMC_OK | PPMU_LIMITED_PMC_REQD;
	n = ppmu->get_alternatives(ev, flags, alt);

	return n > 0;
}

/*
 * Find an alternative event_id that goes on a normal PMC, if possible,
 * and return the event_id code, or 0 if there is no such alternative.
 * (Note: event_id code 0 is "don't count" on all machines.)
 */
static u64 normal_pmc_alternative(u64 ev, unsigned long flags)
{
	u64 alt[MAX_EVENT_ALTERNATIVES];
	int n;

	flags &= ~(PPMU_LIMITED_PMC_OK | PPMU_LIMITED_PMC_REQD);
	n = ppmu->get_alternatives(ev, flags, alt);
	if (!n)
		return 0;
	return alt[0];
}

/* Number of perf_events counting hardware events */
static atomic_t num_events;
/* Used to avoid races in calling reserve/release_pmc_hardware */
static DEFINE_MUTEX(pmc_reserve_mutex);

/*
 * Release the PMU if this is the last perf_event.
 */
static void hw_perf_event_destroy(struct perf_event *event)
{
	if (!atomic_add_unless(&num_events, -1, 1)) {
		mutex_lock(&pmc_reserve_mutex);
		if (atomic_dec_return(&num_events) == 0)
			release_pmc_hardware();
		mutex_unlock(&pmc_reserve_mutex);
	}
}

/*
 * Translate a generic cache event_id config to a raw event_id code.
 */
static int hw_perf_cache_event(u64 config, u64 *eventp)
{
	unsigned long type, op, result;
	int ev;

	if (!ppmu->cache_events)
		return -EINVAL;

	/* unpack config */
	type = config & 0xff;
	op = (config >> 8) & 0xff;
	result = (config >> 16) & 0xff;

	if (type >= PERF_COUNT_HW_CACHE_MAX ||
	    op >= PERF_COUNT_HW_CACHE_OP_MAX ||
	    result >= PERF_COUNT_HW_CACHE_RESULT_MAX)
		return -EINVAL;

	ev = (*ppmu->cache_events)[type][op][result];
	if (ev == 0)
		return -EOPNOTSUPP;
	if (ev == -1)
		return -EINVAL;
	*eventp = ev;
	return 0;
}

static int power_pmu_event_init(struct perf_event *event)
{
	u64 ev;
	unsigned long flags;
	struct perf_event *ctrs[MAX_HWEVENTS];
	u64 events[MAX_HWEVENTS];
	unsigned int cflags[MAX_HWEVENTS];
	int n;
	int err;
	struct cpu_hw_events *cpuhw;

	if (!ppmu)
		return -ENOENT;

	if (has_branch_stack(event)) {
	        /* PMU has BHRB enabled */
		if (!(ppmu->flags & PPMU_ARCH_207S))
			return -EOPNOTSUPP;
	}

	switch (event->attr.type) {
	case PERF_TYPE_HARDWARE:
		ev = event->attr.config;
		if (ev >= ppmu->n_generic || ppmu->generic_events[ev] == 0)
			return -EOPNOTSUPP;
		ev = ppmu->generic_events[ev];
		break;
	case PERF_TYPE_HW_CACHE:
		err = hw_perf_cache_event(event->attr.config, &ev);
		if (err)
			return err;
		break;
	case PERF_TYPE_RAW:
		ev = event->attr.config;
		break;
	default:
		return -ENOENT;
	}

	event->hw.config_base = ev;
	event->hw.idx = 0;

	/*
	 * If we are not running on a hypervisor, force the
	 * exclude_hv bit to 0 so that we don't care what
	 * the user set it to.
	 */
	if (!firmware_has_feature(FW_FEATURE_LPAR))
		event->attr.exclude_hv = 0;

	/*
	 * If this is a per-task event, then we can use
	 * PM_RUN_* events interchangeably with their non RUN_*
	 * equivalents, e.g. PM_RUN_CYC instead of PM_CYC.
	 * XXX we should check if the task is an idle task.
	 */
	flags = 0;
	if (event->attach_state & PERF_ATTACH_TASK)
		flags |= PPMU_ONLY_COUNT_RUN;

	/*
	 * If this machine has limited events, check whether this
	 * event_id could go on a limited event.
	 */
	if (ppmu->flags & PPMU_LIMITED_PMC5_6) {
		if (can_go_on_limited_pmc(event, ev, flags)) {
			flags |= PPMU_LIMITED_PMC_OK;
		} else if (ppmu->limited_pmc_event(ev)) {
			/*
			 * The requested event_id is on a limited PMC,
			 * but we can't use a limited PMC; see if any
			 * alternative goes on a normal PMC.
			 */
			ev = normal_pmc_alternative(ev, flags);
			if (!ev)
				return -EINVAL;
		}
	}

	/* Extra checks for EBB */
	err = ebb_event_check(event);
	if (err)
		return err;

	/*
	 * If this is in a group, check if it can go on with all the
	 * other hardware events in the group.  We assume the event
	 * hasn't been linked into its leader's sibling list at this point.
	 */
	n = 0;
	if (event->group_leader != event) {
		n = collect_events(event->group_leader, ppmu->n_counter - 1,
				   ctrs, events, cflags);
		if (n < 0)
			return -EINVAL;
	}
	events[n] = ev;
	ctrs[n] = event;
	cflags[n] = flags;
	if (check_excludes(ctrs, cflags, n, 1))
		return -EINVAL;

	cpuhw = &get_cpu_var(cpu_hw_events);
	err = power_check_constraints(cpuhw, events, cflags, n + 1);

	if (has_branch_stack(event)) {
		cpuhw->bhrb_filter = ppmu->bhrb_filter_map(
					event->attr.branch_sample_type);

		if(cpuhw->bhrb_filter == -1)
			return -EOPNOTSUPP;
	}

	put_cpu_var(cpu_hw_events);
	if (err)
		return -EINVAL;

	event->hw.config = events[n];
	event->hw.event_base = cflags[n];
	event->hw.last_period = event->hw.sample_period;
	local64_set(&event->hw.period_left, event->hw.last_period);

	/*
	 * For EBB events we just context switch the PMC value, we don't do any
	 * of the sample_period logic. We use hw.prev_count for this.
	 */
	if (is_ebb_event(event))
		local64_set(&event->hw.prev_count, 0);

	/*
	 * See if we need to reserve the PMU.
	 * If no events are currently in use, then we have to take a
	 * mutex to ensure that we don't race with another task doing
	 * reserve_pmc_hardware or release_pmc_hardware.
	 */
	err = 0;
	if (!atomic_inc_not_zero(&num_events)) {
		mutex_lock(&pmc_reserve_mutex);
		if (atomic_read(&num_events) == 0 &&
		    reserve_pmc_hardware(perf_event_interrupt))
			err = -EBUSY;
		else
			atomic_inc(&num_events);
		mutex_unlock(&pmc_reserve_mutex);
	}
	event->destroy = hw_perf_event_destroy;

	return err;
}

static int power_pmu_event_idx(struct perf_event *event)
{
	return event->hw.idx;
}

ssize_t power_events_sysfs_show(struct device *dev,
				struct device_attribute *attr, char *page)
{
	struct perf_pmu_events_attr *pmu_attr;

	pmu_attr = container_of(attr, struct perf_pmu_events_attr, attr);

	return sprintf(page, "event=0x%02llx\n", pmu_attr->id);
}

struct pmu power_pmu = {
	.pmu_enable	= power_pmu_enable,
	.pmu_disable	= power_pmu_disable,
	.event_init	= power_pmu_event_init,
	.add		= power_pmu_add,
	.del		= power_pmu_del,
	.start		= power_pmu_start,
	.stop		= power_pmu_stop,
	.read		= power_pmu_read,
	.start_txn	= power_pmu_start_txn,
	.cancel_txn	= power_pmu_cancel_txn,
	.commit_txn	= power_pmu_commit_txn,
	.event_idx	= power_pmu_event_idx,
	.flush_branch_stack = power_pmu_flush_branch_stack,
};

/*
 * A counter has overflowed; update its count and record
 * things if requested.  Note that interrupts are hard-disabled
 * here so there is no possibility of being interrupted.
 */
static void record_and_restart(struct perf_event *event, unsigned long val,
			       struct pt_regs *regs)
{
	u64 period = event->hw.sample_period;
	s64 prev, delta, left;
	int record = 0;

	if (event->hw.state & PERF_HES_STOPPED) {
		write_pmc(event->hw.idx, 0);
		return;
	}

	/* we don't have to worry about interrupts here */
	prev = local64_read(&event->hw.prev_count);
	delta = check_and_compute_delta(prev, val);
	local64_add(delta, &event->count);

	/*
	 * See if the total period for this event has expired,
	 * and update for the next period.
	 */
	val = 0;
	left = local64_read(&event->hw.period_left) - delta;
	if (delta == 0)
		left++;
	if (period) {
		if (left <= 0) {
			left += period;
			if (left <= 0)
				left = period;
			record = siar_valid(regs);
			event->hw.last_period = event->hw.sample_period;
		}
		if (left < 0x80000000LL)
			val = 0x80000000LL - left;
	}

	write_pmc(event->hw.idx, val);
	local64_set(&event->hw.prev_count, val);
	local64_set(&event->hw.period_left, left);
	perf_event_update_userpage(event);

	/*
	 * Finally record data if requested.
	 */
	if (record) {
		struct perf_sample_data data;

		perf_sample_data_init(&data, ~0ULL, event->hw.last_period);

		if (event->attr.sample_type & PERF_SAMPLE_ADDR)
			perf_get_data_addr(regs, &data.addr);

		if (event->attr.sample_type & PERF_SAMPLE_BRANCH_STACK) {
			struct cpu_hw_events *cpuhw;
			cpuhw = &__get_cpu_var(cpu_hw_events);
			power_pmu_bhrb_read(cpuhw);
			data.br_stack = &cpuhw->bhrb_stack;
		}

		if (perf_event_overflow(event, &data, regs))
			power_pmu_stop(event, 0);
	}
}

/*
 * Called from generic code to get the misc flags (i.e. processor mode)
 * for an event_id.
 */
unsigned long perf_misc_flags(struct pt_regs *regs)
{
	u32 flags = perf_get_misc_flags(regs);

	if (flags)
		return flags;
	return user_mode(regs) ? PERF_RECORD_MISC_USER :
		PERF_RECORD_MISC_KERNEL;
}

/*
 * Called from generic code to get the instruction pointer
 * for an event_id.
 */
unsigned long perf_instruction_pointer(struct pt_regs *regs)
{
	bool use_siar = regs_use_siar(regs);

	if (use_siar && siar_valid(regs))
		return mfspr(SPRN_SIAR) + perf_ip_adjust(regs);
	else if (use_siar)
		return 0;		// no valid instruction pointer
	else
		return regs->nip;
}

static bool pmc_overflow_power7(unsigned long val)
{
	/*
	 * Events on POWER7 can roll back if a speculative event doesn't
	 * eventually complete. Unfortunately in some rare cases they will
	 * raise a performance monitor exception. We need to catch this to
	 * ensure we reset the PMC. In all cases the PMC will be 256 or less
	 * cycles from overflow.
	 *
	 * We only do this if the first pass fails to find any overflowing
	 * PMCs because a user might set a period of less than 256 and we
	 * don't want to mistakenly reset them.
	 */
	if ((0x80000000 - val) <= 256)
		return true;

	return false;
}

static bool pmc_overflow(unsigned long val)
{
	if ((int)val < 0)
		return true;

	return false;
}

/*
 * Performance monitor interrupt stuff
 */
static void perf_event_interrupt(struct pt_regs *regs)
{
	int i, j;
	struct cpu_hw_events *cpuhw = &__get_cpu_var(cpu_hw_events);
	struct perf_event *event;
	unsigned long val[8];
	int found, active;
	int nmi;

	if (cpuhw->n_limited)
		freeze_limited_counters(cpuhw, mfspr(SPRN_PMC5),
					mfspr(SPRN_PMC6));

	perf_read_regs(regs);

	nmi = perf_intr_is_nmi(regs);
	if (nmi)
		nmi_enter();
	else
		irq_enter();

	/* Read all the PMCs since we'll need them a bunch of times */
	for (i = 0; i < ppmu->n_counter; ++i)
		val[i] = read_pmc(i + 1);

	/* Try to find what caused the IRQ */
	found = 0;
	for (i = 0; i < ppmu->n_counter; ++i) {
		if (!pmc_overflow(val[i]))
			continue;
		if (is_limited_pmc(i + 1))
			continue; /* these won't generate IRQs */
		/*
		 * We've found one that's overflowed.  For active
		 * counters we need to log this.  For inactive
		 * counters, we need to reset it anyway
		 */
		found = 1;
		active = 0;
		for (j = 0; j < cpuhw->n_events; ++j) {
			event = cpuhw->event[j];
			if (event->hw.idx == (i + 1)) {
				active = 1;
				record_and_restart(event, val[i], regs);
				break;
			}
		}
		if (!active)
			/* reset non active counters that have overflowed */
			write_pmc(i + 1, 0);
	}
	if (!found && pvr_version_is(PVR_POWER7)) {
		/* check active counters for special buggy p7 overflow */
		for (i = 0; i < cpuhw->n_events; ++i) {
			event = cpuhw->event[i];
			if (!event->hw.idx || is_limited_pmc(event->hw.idx))
				continue;
			if (pmc_overflow_power7(val[event->hw.idx - 1])) {
				/* event has overflowed in a buggy way*/
				found = 1;
				record_and_restart(event,
						   val[event->hw.idx - 1],
						   regs);
			}
		}
	}
	if (!found && !nmi && printk_ratelimit())
		printk(KERN_WARNING "Can't find PMC that caused IRQ\n");

	/*
	 * Reset MMCR0 to its normal value.  This will set PMXE and
	 * clear FC (freeze counters) and PMAO (perf mon alert occurred)
	 * and thus allow interrupts to occur again.
	 * XXX might want to use MSR.PM to keep the events frozen until
	 * we get back out of this interrupt.
	 */
	write_mmcr0(cpuhw, cpuhw->mmcr[0]);

	if (nmi)
		nmi_exit();
	else
		irq_exit();
}

static void power_pmu_setup(int cpu)
{
	struct cpu_hw_events *cpuhw = &per_cpu(cpu_hw_events, cpu);

	if (!ppmu)
		return;
	memset(cpuhw, 0, sizeof(*cpuhw));
	cpuhw->mmcr[0] = MMCR0_FC;
}

static int
power_pmu_notifier(struct notifier_block *self, unsigned long action, void *hcpu)
{
	unsigned int cpu = (long)hcpu;

	switch (action & ~CPU_TASKS_FROZEN) {
	case CPU_UP_PREPARE:
		power_pmu_setup(cpu);
		break;

	default:
		break;
	}

	return NOTIFY_OK;
}

int register_power_pmu(struct power_pmu *pmu)
{
	if (ppmu)
		return -EBUSY;		/* something's already registered */

	ppmu = pmu;
	pr_info("%s performance monitor hardware support registered\n",
		pmu->name);

	power_pmu.attr_groups = ppmu->attr_groups;

#ifdef MSR_HV
	/*
	 * Use FCHV to ignore kernel events if MSR.HV is set.
	 */
	if (mfmsr() & MSR_HV)
		freeze_events_kernel = MMCR0_FCHV;
#endif /* CONFIG_PPC64 */

	perf_pmu_register(&power_pmu, "cpu", PERF_TYPE_RAW);
	perf_cpu_notifier(power_pmu_notifier);

	return 0;
}<|MERGE_RESOLUTION|>--- conflicted
+++ resolved
@@ -1335,14 +1335,7 @@
  out_enable:
 	pmao_restore_workaround(ebb);
 
-<<<<<<< HEAD
-	if (ppmu->flags & PPMU_ARCH_207S)
-		mtspr(SPRN_MMCR2, 0);
-
-	mmcr0 = ebb_switch_in(ebb, cpuhw->mmcr[0]);
-=======
 	mmcr0 = ebb_switch_in(ebb, cpuhw);
->>>>>>> bfe01a5b
 
 	mb();
 	if (cpuhw->bhrb_users)
